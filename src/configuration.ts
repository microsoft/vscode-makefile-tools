--- conflicted
+++ resolved
@@ -1622,16 +1622,7 @@
             launchConfigAsInSettings.push(currentLaunchConfiguration);
             // Push into the processed 'in-memory' launch configurations array as well.
             launchConfigurations.push(currentLaunchConfiguration);
-<<<<<<< HEAD
-            // Avoid updating the launchConfigurations array in settings.json for regression tests.
-            if (process.env['MAKEFILE_TOOLS_TESTING'] !== '1') {
-                await workspaceConfiguration.update("launchConfigurations", launchConfigAsInSettings);
-            } else {
-                await workspaceConfiguration.update("launchConfigurations", launchConfigurations);
-            }
-=======
             await workspaceConfiguration.update("launchConfigurations", launchConfigAsInSettings);
->>>>>>> 8c9d8e95
             logger.message(`Inserting a new entry for ${launchConfigurationName} in the array of makefile.launchConfigurations. ` +
                            "You may define any additional debug properties for it in settings.");
         }
