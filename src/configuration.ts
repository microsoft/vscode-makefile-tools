// Configuration support

import {extension} from './extension';
import * as fs from 'fs';
import * as logger from './logger';
import * as make from './make';
import * as ui from './ui';
import * as util from './util';
import * as vscode from 'vscode';
import * as path from 'path';
import * as telemetry from './telemetry';

let statusBar: ui.UI = ui.getUI();

// Each different scenario of building the same makefile, in the same environment, represents a configuration.
// Example: "make BUILD_TYPE=Debug" and "make BUILD_TYPE=Release" can be the debug and release configurations.
// The user can save several different such configurations in makefile.configurations setting,
// from which one can be picked via this extension and saved in settings.

// Priority rules for where is the Makefile Tools extension parsing the needed information from:
//    1. makefile.configurations.buildLog setting
//    2. makefile.buildLog setting
//    3. makefile.configurations.makePath, makefile.configurations.makeArgs
//    4. makefile.makePath and default args
//    5. default make tool and args

export interface MakefileConfiguration {
    // A name associated with a particular build command process and args/options
    name: string;

    // The path (full or relative to the workspace folder) to the makefile
    makefilePath?: string;

    // make, nmake, specmake...
    // This is sent to spawnChildProcess as process name
    // It can have full path, relative path to the workspace folder or only tool name
    // Don't include args in makePath
    makePath?: string;

    // options used in the build invocation
    // don't use more than one argument in a string
    makeArgs?: string[];

    // a pre-generated build log, from which it is preffered to parse from,
    // instead of the dry-run output of the make tool
    buildLog?: string;

    // TODO: investigate how flexible this is to integrate with other build systems than the MAKE family
    // (basically anything that can produce a dry-run output is sufficient)
    // Implement set-able dry-run, verbose, change-directory and always-make switches
    // since different tools may use different arguments for the same behavior
}

// Last configuration name picked from the set defined in makefile.configurations setting.
// Saved into the workspace state. Also reflected in the configuration status bar button.
// If no particular current configuration is defined in settings, set to 'Default'.
let currentMakefileConfiguration: string;
export function getCurrentMakefileConfiguration(): string { return currentMakefileConfiguration; }
export function setCurrentMakefileConfiguration(configuration: string): void {
    currentMakefileConfiguration = configuration;
    statusBar.setConfiguration(currentMakefileConfiguration);
    logger.message("Setting configuration - " + currentMakefileConfiguration);
    analyzeConfigureParams();
}

// Read the current configuration from workspace state, update status bar item
function readCurrentMakefileConfiguration(): void {
    let buildConfiguration : string | undefined = extension.getState().buildConfiguration;
    if (!buildConfiguration) {
        logger.message("No current configuration is defined in the workspace state. Assuming 'Default'.");
        currentMakefileConfiguration = "Default";
    } else {
        logger.message(`Reading current configuration "${buildConfiguration}" from the workspace state.`);
        currentMakefileConfiguration = buildConfiguration;
    }

    statusBar.setConfiguration(currentMakefileConfiguration);
}

let makePath: string | undefined;
export function getMakePath(): string | undefined { return makePath; }
export function setMakePath(path: string): void { makePath = path; }

// Read the path (full or directory only) of the make tool if defined in settings.
// It represents a default to look for if no other path is already included
// in "makefile.configurations.makePath".
function readMakePath(): void {
    let workspaceConfiguration: vscode.WorkspaceConfiguration = vscode.workspace.getConfiguration("makefile");
    makePath = workspaceConfiguration.get<string>("makePath");
    if (!makePath) {
        logger.message("No path to the make tool is defined in the settings file");
    } else {
        makePath = util.resolvePathToRoot(makePath);
    }
}

let makefilePath: string | undefined;
export function getMakefilePath(): string | undefined { return makefilePath; }
export function setMakefilePath(path: string): void { makefilePath = path; }
// Read the full path to the makefile if defined in settings.
// It represents a default to look for if no other makefile is already provided
// in makefile.configurations.makefilePath.
// TODO: validate and integrate with "-f [Makefile]" passed in makefile.configurations.makeArgs.
function readMakefilePath(): void {
    let workspaceConfiguration: vscode.WorkspaceConfiguration = vscode.workspace.getConfiguration("makefile");
    makefilePath = workspaceConfiguration.get<string>("makefilePath");
    if (!makefilePath) {
        logger.message("No path to the makefile is defined in the settings file");
    } else {
        makefilePath = util.resolvePathToRoot(makefilePath);
    }
}

let buildLog: string | undefined;
export function getBuildLog(): string | undefined { return buildLog; }
export function setBuildLog(path: string): void { buildLog = path; }

// Read from settings the path of the build log that is desired to be parsed
// instead of a dry-run command output.
// Useful for complex, tricky and corner case repos for which make --dry-run
// is not working as the extension expects.
// Example: --dry-run actually running configure commands, instead of only displaying them,
// possibly changing unexpectedly a previous configuration set by the repo developer.
// This scenario may also result in infinite loop, depending on how the makefile
// and the configuring process are written, thus making the extension unusable.
// Defining a build log to be parsed instead of a dry-run output represents a good alternative.
// Also useful for developing unit tests based on real world code,
// that would not clone a whole repo for testing.
// It is recommended to produce the build log with all the following commands,
// so that the extension has the best content to operate on.
//    --always-make (to make sure no target is skipped because it is up to date)
//    --keep-going (to not stumble on the first error)
//    --print-data-base (special verbose printing which this extension is using for parsing the makefile targets)
// If any of the above switches is missing, the extension may have less log to parse from,
// therefore offering less intellisense information for source files,
// identifying less possible binaries to debug or not providing any makefile targets (other than the 'all' default).
function readBuildLog(): void {
    let workspaceConfiguration: vscode.WorkspaceConfiguration = vscode.workspace.getConfiguration("makefile");
    buildLog = workspaceConfiguration.get<string>("buildLog");
    if (buildLog) {
        buildLog = util.resolvePathToRoot(buildLog);
        logger.message('Build log defined at "' + buildLog + '"');
        if (!util.checkFileExistsSync(buildLog)) {
            logger.message("Build log not found on disk.");
        }
    }
}

let loggingLevel: string | undefined;
export function getLoggingLevel(): string | undefined { return loggingLevel; }
export function setLoggingLevel(logLevel: string): void { loggingLevel = logLevel; }

// Read from settings the desired logging level for the Makefile Tools extension.
export function readLoggingLevel(): void {
    let workspaceConfiguration: vscode.WorkspaceConfiguration = vscode.workspace.getConfiguration("makefile");
    loggingLevel = workspaceConfiguration.get<string>("loggingLevel");

    if (!loggingLevel) {
        loggingLevel = "Normal";
    }

    logger.message(`Logging level: ${loggingLevel}`);
}

let extensionLog: string | undefined;
export function getExtensionLog(): string | undefined { return extensionLog; }
export function setExtensionLog(path: string): void { extensionLog = path; }

// Read from settings the path to a log file capturing all the "Makefile Tools" output channel content.
// Useful for very large repos, which would produce with a single command a log larger
// than the "Makefile Tools" output channel capacity.
// Also useful for developing unit tests based on real world code,
// that would not clone a whole repo for testing.
// If an extension log is specified, its content is cleared during activation.
// Any messages that are being logged throughout the lifetime of the extension
// are going to be appended to this file.
export function readExtensionLog(): void {
    let workspaceConfiguration: vscode.WorkspaceConfiguration = vscode.workspace.getConfiguration("makefile");
    extensionLog = workspaceConfiguration.get<string>("extensionLog");
    if (extensionLog) {
        extensionLog = util.resolvePathToRoot(extensionLog);
        logger.message('Writing extension log at {0}', extensionLog);
    }
}

let preConfigureScript: string | undefined;
export function getPreConfigureScript(): string | undefined { return preConfigureScript; }
export function setPreConfigureScript(path: string): void { preConfigureScript = path; }

// Read from settings the path to a script file that needs to have been run at least once
// before a sucessful configure of this project.
export function readPreConfigureScript(): void {
    let workspaceConfiguration: vscode.WorkspaceConfiguration = vscode.workspace.getConfiguration("makefile");
    preConfigureScript = workspaceConfiguration.get<string>("preConfigureScript");
    if (preConfigureScript) {
        preConfigureScript = util.resolvePathToRoot(preConfigureScript);
        logger.message('Found pre-configure script defined as {0}', preConfigureScript);
        if (!util.checkFileExistsSync(preConfigureScript)) {
            logger.message("Pre-configure script not found on disk.");
        }
    }
}

let alwaysPreConfigure: boolean | undefined;
export function getAlwaysPreConfigure(): boolean | undefined { return alwaysPreConfigure; }
export function setAlwaysPreConfigure(path: boolean): void { alwaysPreConfigure = path; }

// Read from settings whether the pre-configure step is supposed to be executed
// always before the configure operation.
export function readAlwaysPreConfigure(): void {
    let workspaceConfiguration: vscode.WorkspaceConfiguration = vscode.workspace.getConfiguration("makefile");
    alwaysPreConfigure = workspaceConfiguration.get<boolean>("alwaysPreConfigure");
    logger.message(`Always pre-configure: ${alwaysPreConfigure}`);
}

let configurationCache: string | undefined;
export function getConfigurationCache(): string | undefined { return configurationCache; }
export function setConfigurationCache(path: string): void { configurationCache = path; }

// Read from settings the path to a cache file containing the output of the last dry-run make command.
// This file is recreated when opening a project, when changing the build configuration or the build target
// and when the settings watcher detects a change of any properties that may impact the dryrun output.
export function readConfigurationCache(): void {
    let workspaceConfiguration: vscode.WorkspaceConfiguration = vscode.workspace.getConfiguration("makefile");
    // how to get default from package.json to avoid problem with 'undefined' type?
    configurationCache = workspaceConfiguration.get<string>("configurationCache");
    if (configurationCache) {
        configurationCache = util.resolvePathToRoot(configurationCache);
    }

    logger.message(`Dry-run output cached at ${configurationCache}`);
}

let dryrunSwitches: string[] | undefined;
export function getDryrunSwitches(): string[] | undefined { return dryrunSwitches; }
export function setDryrunSwitches(switches: string[]): void { dryrunSwitches = switches; }

// Read from settings the dry-run switches array. If there is no user definition, the defaults are:
//   --always-make: to not skip over up-to-date targets
//   --keep-going: to not stop at the first error that is encountered
//   --print-data-base: to generate verbose log output that can be parsed to identify all the makefile targets
// Some code bases have various issues with the above make parameters: infrastructure (not build) errors,
// infinite reconfiguration loops, resulting in the extension being unusable.
// To work around this, the setting makefile.dryrunSwitches is providing a way to skip over the problematic make arguments,
// even if this results in not ideal behavior: less information available to be parsed, which leads to incomplete IntelliSense or missing targets.
export function readDryrunSwitches(): void {
    let workspaceConfiguration: vscode.WorkspaceConfiguration = vscode.workspace.getConfiguration("makefile");
    dryrunSwitches = workspaceConfiguration.get<string[]>("dryrunSwitches");
    logger.message(`Dry-run switches: ${dryrunSwitches}`);
}

// Currently, the makefile extension supports debugging only an executable.
// TODO: Parse for symbol search paths
// TODO: support dll debugging.
export interface LaunchConfiguration {
    // The following properties constitute a minimal launch configuration object.
    // They all can be deduced from the dry-run output or build log.
    // When the user is selecting a launch configuration, the extension is verifying
    // whether there is an entry in the launch configurations array in settings
    // and if not, it is generating a new one with the values computed by the parser.
    binaryPath: string; // full path to the binary that this launch configuration is tied to
    binaryArgs: string[]; // arguments that this binary is called with for this launch configuration
    cwd: string; // folder from where the binary is run

    // The following represent optional properties that can be additionally defined by the user in settings.
    MIMode?: string;
    miDebuggerPath?: string;
    stopAtEntry?: boolean;
    symbolSearchPath?: string;
}

let launchConfigurations: LaunchConfiguration[] = [];
export function getLaunchConfigurations(): LaunchConfiguration[] { return launchConfigurations; }
export function setLaunchConfigurations(configurations: LaunchConfiguration[]): void { launchConfigurations = configurations; }

// Read make configurations optionally defined by the user in settings: makefile.configurations.
function readLaunchConfigurations(): void {
    let workspaceConfiguration: vscode.WorkspaceConfiguration = vscode.workspace.getConfiguration("makefile");
    launchConfigurations = workspaceConfiguration.get<LaunchConfiguration[]>("launchConfigurations") || [];
}

// Helper used to fill the launch configurations quick pick.
// The input object for this method is either read from the settings or it is an object
// constructed by the parser while analyzing the dry-run output (or the build log),
// when the extension is trying to determine if and how (from what folder, with what arguments)
// the makefile is invoking any of the programs that are built by the current target.
// Properties other than cwd, binary path and args could be manually defined by the user
// in settings (after the extension creates a first minimal launch configuration object) and are not relevant
// for the strings being used to populate the quick pick.
// Syntax:
//    [CWD path]>[binaryPath]([binaryArg1,binaryArg2,binaryArg3,...])
export function launchConfigurationToString(configuration: LaunchConfiguration): string {
    let binPath: string = util.makeRelPath(configuration.binaryPath, configuration.cwd);
    let binArgs: string = configuration.binaryArgs.join(",");
    return `${configuration.cwd}>${binPath}(${binArgs})`;
}

// Helper used to construct a minimal launch configuration object
// (only cwd, binary path and arguments) from a string that respects
// the syntax of its quick pick.
export function stringToLaunchConfiguration(str: string): LaunchConfiguration | undefined {
    let regexp: RegExp = /(.*)\>(.*)\((.*)\)/mg;
    let match: RegExpExecArray | null = regexp.exec(str);

    if (match) {
        let fullPath: string = util.makeFullPath(match[2], match[1]);
        let splitArgs: string[] = match[3].split(",");

        return {
            cwd: match[1],
            binaryPath: fullPath,
            binaryArgs: splitArgs
        };
    } else {
        return undefined;
    }
}

let currentLaunchConfiguration: LaunchConfiguration | undefined;
export function getCurrentLaunchConfiguration(): LaunchConfiguration | undefined { return currentLaunchConfiguration; }
export function setCurrentLaunchConfiguration(configuration: LaunchConfiguration): void {
    currentLaunchConfiguration = configuration;
    statusBar.setLaunchConfiguration(launchConfigurationToString(currentLaunchConfiguration));
}

function getLaunchConfiguration(name: string): LaunchConfiguration | undefined {
    return launchConfigurations.find(k => {
        if (launchConfigurationToString(k) === name) {
            return { ...k, keep: true };
        }
    });
}

// Construct the current launch configuration object:
// Read the identifier from workspace state storage, then find the corresponding object
// in the launch configurations array from settings.
// Also update the status bar item.
function readCurrentLaunchConfiguration(): void {
    readLaunchConfigurations();
    let currentLaunchConfigurationName: string | undefined = extension.getState().launchConfiguration;
    if (currentLaunchConfigurationName) {
        currentLaunchConfiguration = getLaunchConfiguration(currentLaunchConfigurationName);
    }

    if (currentLaunchConfiguration) {
        let launchConfigStr: string = launchConfigurationToString(currentLaunchConfiguration);
        logger.message(`Reading current launch configuration "${launchConfigStr}" from the workspace state.`);
        statusBar.setLaunchConfiguration(launchConfigStr);
    } else {
        logger.message("No current launch configuration is set in the workspace state.");
        statusBar.setLaunchConfiguration("No launch configuration set.");
    }
}

export interface DefaultLaunchConfiguration {
    MIMode?: string;
    miDebuggerPath?: string;
    stopAtEntry?: boolean;
    symbolSearchPath?: string;
}

let defaultLaunchConfiguration: DefaultLaunchConfiguration | undefined;
export function getDefaultLaunchConfiguration(): DefaultLaunchConfiguration | undefined { return defaultLaunchConfiguration; }
// No setter needed. Currently only the user can define makefile.defaultLaunchConfiguration

export function readDefaultLaunchConfiguration(): void {
    let workspaceConfiguration: vscode.WorkspaceConfiguration = vscode.workspace.getConfiguration("makefile");
    defaultLaunchConfiguration = workspaceConfiguration.get<DefaultLaunchConfiguration>("defaultLaunchConfiguration");
    logger.message(`Default launch configuration: MIMode = ${defaultLaunchConfiguration?.MIMode},
                    miDebuggerPath = ${defaultLaunchConfiguration?.miDebuggerPath},
                    stopAtEntry = ${defaultLaunchConfiguration?.stopAtEntry},
                    symbolSearchPath = ${defaultLaunchConfiguration?.symbolSearchPath}`);
}

// Command name and args are used when building from within the VS Code Makefile Tools Extension,
// when parsing all the targets that exist and when updating the cpptools configuration provider
// for IntelliSense.
let configurationMakeCommand: string;
export function getConfigurationMakeCommand(): string { return configurationMakeCommand; }
export function setConfigurationMakeCommand(name: string): void { configurationMakeCommand = name; }

let configurationMakeArgs: string[] = [];
export function getConfigurationMakeArgs(): string[] { return configurationMakeArgs; }
export function setConfigurationMakeArgs(args: string[]): void { configurationMakeArgs = args; }

let configurationBuildLog: string | undefined;
export function getConfigurationBuildLog(): string | undefined { return configurationBuildLog; }
export function setConfigurationBuildLog(name: string): void { configurationBuildLog = name; }

// Analyze the settings of the current makefile configuration and the global workspace settings,
// according to various merging rules and decide what make command and build log
// apply to the current makefile configuration.
function analyzeConfigureParams(): void {
    getBuildLogForConfiguration(currentMakefileConfiguration);
    getCommandForConfiguration(currentMakefileConfiguration);
}

// Helper to find in the array of MakefileConfiguration which command/args correspond to a configuration name.
// Higher level settings (like makefile.makePath or makefilePath) also have an additional effect on the final command.
export function getCommandForConfiguration(configuration: string | undefined): void {
    let makefileConfiguration: MakefileConfiguration | undefined = makefileConfigurations.find(k => {
        if (k.name === configuration) {
            return k;
        }
    });

    let makeParsedPathSettings: path.ParsedPath | undefined = makePath ? path.parse(makePath) : undefined;
    let makeParsedPathConfigurations: path.ParsedPath | undefined = makefileConfiguration?.makePath ? path.parse(makefileConfiguration?.makePath) : undefined;

    // Arguments for the make tool can be defined as makeArgs in makefile.configurations setting.
    // When not defined, default to empty array.
    // Make sure to copy from makefile.configurations.makeArgs because we are going to append more switches,
    // which shouldn't be identified as read from settings.
    // Make sure we start from a fresh empty configurationMakeArgs because there may be old arguments that don't apply anymore.
    configurationMakeArgs = makefileConfiguration?.makeArgs?.concat() || [];

    // Name of the make tool can be defined as makePath in makefile.configurations or as makefile.makePath.
    // When none defined, default to "make".
    configurationMakeCommand = makeParsedPathConfigurations?.name || makeParsedPathSettings?.name || "make";

    // Prepend the directory path, if defined in either makefile.configurations or makefile.makePath (first has priority).
    let configurationCommandPath: string = makeParsedPathConfigurations?.dir || makeParsedPathSettings?.dir || "";
    configurationMakeCommand = path.join(configurationCommandPath, configurationMakeCommand);
    // Add the ".exe" extension on windows, otherwise the file search APIs don't find it.
    if (process.platform === "win32") {
        configurationMakeCommand += ".exe";
    }

    // Add the makefile path via the -f make switch.
    // makefile.configurations.makefilePath overwrites makefile.makefilePath.
    let makefileUsed: string | undefined = makefileConfiguration?.makefilePath || makefilePath;
    if (makefileUsed) {
        configurationMakeArgs.push("-f");
        configurationMakeArgs.push(makefileUsed);
    }

    if (configurationMakeCommand) {
        logger.message("Deduced command '" + configurationMakeCommand + " " + configurationMakeArgs.join(" ") + "' for configuration " + configuration);
    }

    // Validation and warnings about properly defining the makefile and make tool.
    // These are not needed if the current configuration reads from a build log instead of dry-run output.
    let buildLog: string | undefined = getConfigurationBuildLog();
    let buildLogContent: string | undefined = buildLog ? util.readFile(buildLog) : undefined;
    if (!buildLogContent) {
        if ((!makeParsedPathSettings || makeParsedPathSettings.name === "") &&
            (!makeParsedPathConfigurations || makeParsedPathConfigurations.name === "")) {
            logger.message("Could not find any make tool file name in makefile.configurations.makePath, nor in makefile.makePath. Assuming make.");
        }

        // If configuration command has a path (absolute or relative), check if it exists on disk and error if not.
        // If no path is given to the make tool, search all paths in the environment and error if make is not on the path.
        if (configurationCommandPath  !== "") {
            if (!util.checkFileExistsSync(configurationMakeCommand)) {
                vscode.window.showErrorMessage("Make not found.");
                logger.message("Make was not found on disk at the location provided via makefile.makePath or makefile.configurations[].makePath.");

                // How often location settings don't work (maybe because not yet expanding variables)?
                const telemetryProperties: telemetry.Properties = {
                    reason: "not found at path given in settings"
                };
                telemetry.logEvent("makeNotFound", telemetryProperties);
            }
        } else {
            if (!util.toolPathInEnv(path.parse(configurationMakeCommand).name)) {
                vscode.window.showErrorMessage("Make not found.");
                logger.message("Make was not given any path in settings and is also not found on the environment path.");

                // Do the users need an environment automatically set by the extension?
                // With a kits feature or expanding on the pre-configure script.
                const telemetryProperties: telemetry.Properties = {
                    reason: "not found in environment path"
                };
                telemetry.logEvent("makeNotFound", telemetryProperties);
            }
        }

        // Check for makefile path on disk. The default is 'makefile' in the root of the workspace.
        // On linux/mac, it often is 'Makefile', so we have to verify we default to the right filename.
        if (!makefileUsed) {
            makefileUsed = (util.checkFileExistsSync(util.resolvePathToRoot("./makefile"))) ? "./makefile" : "./Makefile";
        }

        makefileUsed = util.resolvePathToRoot(makefileUsed);
        if (!util.checkFileExistsSync(makefileUsed)) {
            vscode.window.showErrorMessage("Makefile entry point not found.");
            logger.message("The makefile entry point was not found. " +
                           "Make sure it exists at the location defined by makefile.makePath or makefile.configurations[].makePath " +
                           "or in the root of the workspace.");

            const telemetryProperties: telemetry.Properties = {
                reason: makefileUsed ?
                        "not found at path given in settings" : // we may need more advanced ability to process settings
                        "not found in workspace root" // insight into different project structures
            };
            telemetry.logEvent("makefileNotFound", telemetryProperties);
        }
    }
}

// Helper to find in the array of MakefileConfiguration which buildLog correspond to a configuration name
export function getBuildLogForConfiguration(configuration: string | undefined): void {
    let makefileConfiguration: MakefileConfiguration | undefined = makefileConfigurations.find(k => {
        if (k.name === configuration) {
            return { ...k, keep: true };
        }
    });

    configurationBuildLog = makefileConfiguration?.buildLog;

    if (configurationBuildLog) {
        logger.message('Found build log path setting "' + configurationBuildLog + '" defined for configuration "' + configuration);

        if (!path.isAbsolute(configurationBuildLog)) {
            configurationBuildLog = path.join(vscode.workspace.rootPath || "", configurationBuildLog);
            logger.message('Resolving build log path to "' + configurationBuildLog + '"');
        }

        if (!util.checkFileExistsSync(configurationBuildLog)) {
            logger.message("Build log not found. Remove the build log setting or provide a build log file on disk at the given location.");
        }
    } else {
        // Default to an eventual build log defined in settings
        // If that one is not found on disk, the setting reader already warned about it.
        configurationBuildLog = buildLog;
    }
}

let makefileConfigurations: MakefileConfiguration[] = [];
export function getMakefileConfigurations(): MakefileConfiguration[] { return makefileConfigurations; }
export function setMakefileConfigurations(configurations: MakefileConfiguration[]): void { makefileConfigurations = configurations; }

// Read make configurations optionally defined by the user in settings: makefile.configurations.
function readMakefileConfigurations(): void {
    let workspaceConfiguration: vscode.WorkspaceConfiguration = vscode.workspace.getConfiguration("makefile");
    makefileConfigurations = workspaceConfiguration.get<MakefileConfiguration[]>("configurations") || [];
    let detectedUnnamedConfigurations: boolean = false;
    let unnamedConfigurationId: number = 0;

    // Collect unnamed configurations (probably) defined by the extension earlier,
    // to make sure we avoid duplicates in case any new configuration is in need of a name.
    let unnamedConfigurationNames: string [] = makefileConfigurations.map((k => {
        return k.name;
    }));
    unnamedConfigurationNames = unnamedConfigurationNames.filter(item => (item && item.startsWith("Unnamed configuration")));

    makefileConfigurations.forEach(element => {
        if (!element.name) {
            detectedUnnamedConfigurations = true;

            // Just considering the possibility that there are already unnamed configurations
            // defined with IDs other than the rule we assume (like not consecutive numbers, but not only).
            // This may happen when the user deletes configurations at some point without updating the IDs.
            unnamedConfigurationId++;
            let autoGeneratedName: string = `Unnamed configuration ${unnamedConfigurationId}`;
            while (unnamedConfigurationNames.includes(autoGeneratedName)) {
                unnamedConfigurationId++;
                autoGeneratedName = `Unnamed configuration ${unnamedConfigurationId}`;
            }

            element.name = autoGeneratedName;
            logger.message(`Defining name ${autoGeneratedName} for unnamed configuration ${element}.`);
        }
    });

    if (detectedUnnamedConfigurations) {
        logger.message("Updating makefile configurations in settings.");
        workspaceConfiguration.update("configurations", makefileConfigurations);
    }

    // Log the updated list of configuration names
    const makefileConfigurationNames: string[] = makefileConfigurations.map((k => {
        return k.name;
    }));

    if (makefileConfigurationNames.length > 0) {
        logger.message("Found the following configurations defined in makefile.configurations setting: " +
            makefileConfigurationNames.join(";"));
    }

    // Verify if the current makefile configuration is still part of the list and unset otherwise.
    // Exception: "Default" which means the user didn't set it and relies on whatever default
    // the current set of makefiles support. "Default" is not going to be part of the list
    // but we shouldn't log about it.
    if (currentMakefileConfiguration !== "Default" && !makefileConfigurationNames.includes(currentMakefileConfiguration)) {
        logger.message(`Current makefile configuration ${currentMakefileConfiguration} is no longer present in the available list.` +
            ` Re-setting the current makefile configuration to default.`);
        setConfigurationByName("Default");
    }
}

// Last target picked from the set of targets that are run by the makefiles
// when building for the current configuration.
// Saved into the settings storage. Also reflected in the configuration status bar button
let currentTarget: string | undefined;
export function getCurrentTarget(): string | undefined { return currentTarget; }
export function setCurrentTarget(target: string | undefined): void { currentTarget = target; }

// Read current target from workspace state, update status bar item
function readCurrentTarget(): void {
    let buildTarget : string | undefined = extension.getState().buildTarget;
    if (!buildTarget) {
        logger.message("No target defined in the workspace state. Assuming 'Default'.");
        statusBar.setTarget("Default");
        // If no particular target is defined in settings, use 'Default' for the button
        // but keep the variable empty, to not append it to the make command.
        currentTarget = "";
    } else {
        currentTarget = buildTarget;
        logger.message(`Reading current build target "${currentTarget}" from the workspace state.`);
        statusBar.setTarget(currentTarget);
    }
}

let configureOnOpen: boolean | undefined;
export function getConfigureOnOpen(): boolean | undefined { return configureOnOpen; }
export function setConfigureOnOpen(configure: boolean): void { configureOnOpen = configure; }
export function readConfigureOnOpen(): void {
    let workspaceConfiguration: vscode.WorkspaceConfiguration = vscode.workspace.getConfiguration("makefile");
    // how to get default from package.json to avoid problem with 'undefined' type?
    configureOnOpen = workspaceConfiguration.get<boolean>("configureOnOpen");
    logger.message(`Configure on open: ${configureOnOpen}`);
}

let configureOnEdit: boolean | undefined;
export function getConfigureOnEdit(): boolean | undefined { return configureOnEdit; }
export function setConfigureOnEdit(configure: boolean): void { configureOnEdit = configure; }
export function readConfigureOnEdit(): void {
    let workspaceConfiguration: vscode.WorkspaceConfiguration = vscode.workspace.getConfiguration("makefile");
    // how to get default from package.json to avoid problem with 'undefined' type?
    configureOnEdit = workspaceConfiguration.get<boolean>("configureOnEdit");
    logger.message(`Configure on edit: ${configureOnEdit}`);
}

let configureAfterCommand: boolean | undefined;
export function getConfigureAfterCommand(): boolean | undefined { return configureAfterCommand; }
export function setConfigureAfterCommand(configure: boolean): void { configureAfterCommand = configure; }
export function readConfigureAfterCommand(): void {
    let workspaceConfiguration: vscode.WorkspaceConfiguration = vscode.workspace.getConfiguration("makefile");
    // how to get default from package.json to avoid problem with 'undefined' type?
    configureAfterCommand = workspaceConfiguration.get<boolean>("configureAfterCommand");
    logger.message(`Configure after command: ${configureAfterCommand}`);
}

// Initialization from settings (or backup default rules), done at activation time
export async function initFromStateAndSettings(): Promise<void> {
    readConfigurationCache();
    readMakePath();
    readMakefilePath();
    readBuildLog();
    readPreConfigureScript();
    readAlwaysPreConfigure();
    readDryrunSwitches();
    readCurrentMakefileConfiguration();
    readMakefileConfigurations();
    readCurrentTarget();
    readCurrentLaunchConfiguration();
    readDefaultLaunchConfiguration();
    readConfigureOnOpen();
    readConfigureOnEdit();
    readConfigureAfterCommand();

    analyzeConfigureParams();

    extension._projectOutlineProvider.update(extension.getState().buildConfiguration || "unset",
                                             extension.getState().buildTarget || "unset",
                                             extension.getState().launchConfiguration || "unset");

    // Verify the dirty state of the IntelliSense config provider and update accordingly.
    // The makefile.configureOnEdit setting can be set to false when this behavior is inconvenient.
    vscode.window.onDidChangeActiveTextEditor(e => {
<<<<<<< HEAD
        // If configureDirty is already set from a previous VSCode session,
        // at workspace load this event (onDidChangeActiveTextEditor) is triggered automatically
        // and if makefile.configureOnOpen is true, there is a race between two configure operations,
        // one of which being unnecessary. Ignore the cleanConfigure call here
        // only when makefile.configureOnOpen is true and we know we didn't complete a first configure yet.
        if (extension.getState().configureDirty && configureOnEdit) {
            if (getConfigureOnOpen() === false || extension.getRanConfigureInSession()) {
                // Normal configure doesn't have effect when the settings relevant for configureDirty changed.
                logger.message("Configuring clean after settings or makefile changes...");
                make.cleanConfigure(make.TriggeredBy.configureAfterEditorFocusChange); // this sets configureDirty back to false if it succeeds
            }
=======
        let language: string = "";
        if (e) {
            language = e.document.languageId;
        }

        // It is too annoying to generate a configure on any kind of editor focus change
        // (for example even searching in the logging window generates this event).
        // Since all the operations are guarded by the configureDirty state,
        // the only "operation" left that we need to make sure it's up to date
        // is IntelliSense, so trigger a configure when we switch editor focus
        // into C/C++ source code.
        switch (language) {
            case "c":
            case "cpp":
                // If configureDirty is already set from a previous VSCode session,
                // at workspace load this event (onDidChangeActiveTextEditor) is triggered automatically
                // and if makefile.configureOnOpen is true, there is a race between two configure operations,
                // one of which being unnecessary. If configureOnOpen is false, there is no race
                // but still we don't want to override the behavior desired by the user.
                // Additionally, if anything dirtied the configure state during a (pre)configure or build,
                // skip this clean configure, to avoid annoying "blocked operation" notifications.
                // The configure state remains dirty and a new configure will be triggered eventually:
                // (selecting a new configuration, target or launch, build, editor focus change).
                // Guarding only for not being blocked is not enough. For example,
                // in the first scenario explained above, the race happens when nothing looks blocked
                // here, but leading to a block notification soon.
                if (extension.getState().configureDirty && configureOnEdit) {
                    if ((extension.getCompletedConfigureInSession())
                        && !make.blockedByOp(make.Operations.configure, false)) {
                        // Normal configure doesn't have effect when the settings relevant for configureDirty changed.
                        logger.message("Configuring clean after settings or makefile changes...");
                        make.cleanConfigure(make.TriggeredBy.configureAfterEditorFocusChange); // this sets configureDirty back to false if it succeeds
                    }
                }

                break;

            default:
                break;
>>>>>>> 36cfef01
        }
    });

    // Modifying any makefile should trigger an IntelliSense config provider update,
    // so make the dirty state true.
    // TODO: limit to makefiles relevant to this project, instead of any random makefile anywhere.
    //       We can't listen only to the makefile pointed to by makefile.makefilePath,
    //       because that is only the entry point and can refer to other relevant makefiles.
    // TODO: don't trigger an update for any dummy save, verify how the content changed.
    vscode.workspace.onDidSaveTextDocument(e => {
        if (e.uri.fsPath.toLowerCase().endsWith("makefile")) {
            extension.getState().configureDirty = true;
        }
    });

    // Watch for Makefile Tools setting updates that can change the IntelliSense config provider dirty state
    vscode.workspace.onDidChangeConfiguration(async e => {
        if (vscode.workspace.workspaceFolders &&
            e.affectsConfiguration('makefile', vscode.workspace.workspaceFolders[0].uri)) {
            // We are interested in updating only some relevant properties.
            // A subset of these should also trigger an IntelliSense config provider update.
            // Avoid unnecessary updates (for example, when settings are modified via the extension quickPick).
            let telemetryProperties: telemetry.Properties | null = {};
            let updatedSettingsSubkeys: string[] = [];
            let keyRoot: string = "makefile";
            let workspaceConfiguration: vscode.WorkspaceConfiguration = vscode.workspace.getConfiguration(keyRoot);

            let subKey: string = "launchConfigurations";
            let updatedLaunchConfigurations : LaunchConfiguration[] | undefined = workspaceConfiguration.get<LaunchConfiguration[]>(subKey);
            if (!util.areEqual(updatedLaunchConfigurations, launchConfigurations)) {
                // Changing a launch configuration does not impact the make or compiler tools invocations,
                // so no IntelliSense update is needed.
                readCurrentLaunchConfiguration(); // this gets a refreshed view of all launch configurations
                // and also updates the current one in case it was affected
                updatedSettingsSubkeys.push(subKey);
            }

            subKey = "defaultLaunchConfiguration";
            let updatedDefaultLaunchConfiguration : DefaultLaunchConfiguration | undefined = workspaceConfiguration.get<DefaultLaunchConfiguration>(subKey);
            if (!util.areEqual(updatedDefaultLaunchConfiguration, defaultLaunchConfiguration)) {
                // Changing a global debug configuration does not impact the make or compiler tools invocations,
                // so no IntelliSense update is needed.
                readDefaultLaunchConfiguration();
                updatedSettingsSubkeys.push(subKey);
            }

            subKey = "loggingLevel";
            let updatedLoggingLevel : string | undefined = workspaceConfiguration.get<string>(subKey);
            if (updatedLoggingLevel !== loggingLevel) {
                readLoggingLevel();
                updatedSettingsSubkeys.push(subKey);
            }

            subKey = "buildLog";
            let updatedBuildLog : string | undefined = workspaceConfiguration.get<string>(subKey);
            if (updatedBuildLog) {
                updatedBuildLog = util.resolvePathToRoot(updatedBuildLog);
            }
            if (updatedBuildLog !== buildLog) {
                extension.getState().configureDirty = true;
                readBuildLog();
                updatedSettingsSubkeys.push(subKey);
            }

            subKey = "extensionLog";
            let updatedExtensionLog : string | undefined = workspaceConfiguration.get<string>(subKey);
            if (updatedExtensionLog) {
                updatedExtensionLog = util.resolvePathToRoot(updatedExtensionLog);
            }
            if (updatedExtensionLog !== extensionLog) {
                // No IntelliSense update needed.
                readExtensionLog();
                updatedSettingsSubkeys.push(subKey);
            }

            subKey = "preConfigureScript";
            let updatedPreConfigureScript : string | undefined = workspaceConfiguration.get<string>(subKey);
            if (updatedPreConfigureScript) {
                updatedPreConfigureScript = util.resolvePathToRoot(updatedPreConfigureScript);
            }
            if (updatedPreConfigureScript !== preConfigureScript) {
                // No IntelliSense update needed.
                readPreConfigureScript();
                updatedSettingsSubkeys.push(subKey);
            }

            subKey = "alwaysPreConfigure";
            let updatedAlwaysPreConfigure : boolean | undefined = workspaceConfiguration.get<boolean>(subKey);
            if (updatedAlwaysPreConfigure !== alwaysPreConfigure) {
                // No IntelliSense update needed.
                readAlwaysPreConfigure();
                updatedSettingsSubkeys.push(subKey);
            }

            subKey = "configurationCache";
            let updatedConfigurationCache : string | undefined = workspaceConfiguration.get<string>(subKey);
            if (updatedConfigurationCache) {
                updatedConfigurationCache = util.resolvePathToRoot(updatedConfigurationCache);
            }
            if (updatedConfigurationCache !== configurationCache) {
                // A change in makefile.configurationCache should trigger an IntelliSense update
                // only if the extension is not currently reading from a build log.
                extension.getState().configureDirty = !buildLog || !util.checkFileExistsSync(buildLog);
                readConfigurationCache();
                updatedSettingsSubkeys.push(subKey);
            }

            subKey = "makePath";
            let updatedMakePath : string | undefined = workspaceConfiguration.get<string>(subKey);
            if (updatedMakePath) {
                updatedMakePath = util.resolvePathToRoot(updatedMakePath);
            }
            if (updatedMakePath !== makePath) {
                // Not very likely, but it is safe to consider that a different make tool
                // may produce a different dry-run output with potential impact on IntelliSense,
                // so trigger an update (unless we read from a build log).
                extension.getState().configureDirty = !buildLog || !util.checkFileExistsSync(buildLog);
                readMakePath();
                updatedSettingsSubkeys.push(subKey);
            }

            subKey = "makefilePath";
            let updatedMakefilePath : string | undefined = workspaceConfiguration.get<string>(subKey);
            if (updatedMakefilePath) {
                updatedMakefilePath = util.resolvePathToRoot(updatedMakefilePath);
            }
            if (updatedMakefilePath !== makefilePath) {
                // A change in makefile.makefilePath should trigger an IntelliSense update
                // only if the extension is not currently reading from a build log.
                extension.getState().configureDirty = !buildLog || !util.checkFileExistsSync(buildLog);
                readMakefilePath();
                updatedSettingsSubkeys.push(subKey);
            }

            subKey = "configurations";
            let updatedMakefileConfigurations : MakefileConfiguration[] | undefined = workspaceConfiguration.get<MakefileConfiguration[]>(subKey);
            if (!util.areEqual(updatedMakefileConfigurations, makefileConfigurations)) {
                // todo: skip over updating the IntelliSense configuration provider if the current makefile configuration
                // is not among the subobjects that suffered modifications.
                extension.getState().configureDirty = true;
                readMakefileConfigurations();
                updatedSettingsSubkeys.push(subKey);
            }

            subKey = "dryrunSwitches";
            let updatedDryrunSwitches : string[] | undefined = workspaceConfiguration.get<string[]>(subKey);
            if (!util.areEqual(updatedDryrunSwitches, dryrunSwitches)) {
                // A change in makefile.dryrunSwitches should trigger an IntelliSense update
                // only if the extension is not currently reading from a build log.
                extension.getState().configureDirty = !buildLog || !util.checkFileExistsSync(buildLog);
                readDryrunSwitches();
                updatedSettingsSubkeys.push(subKey);
            }

            subKey = "configureOnOpen";
            let updatedConfigureOnOpen : boolean | undefined = workspaceConfiguration.get<boolean>(subKey);
            if (updatedConfigureOnOpen !== configureOnOpen) {
                readConfigureOnOpen();
                updatedSettingsSubkeys.push(subKey);
            }

            subKey = "configureOnEdit";
            let updatedConfigureOnEdit : boolean | undefined = workspaceConfiguration.get<boolean>(subKey);
            if (updatedConfigureOnEdit !== configureOnEdit) {
                readConfigureOnEdit();
                updatedSettingsSubkeys.push(subKey);
            }

            subKey = "configureAfterCommand";
            let updatedConfigureAfterCommand : boolean | undefined = workspaceConfiguration.get<boolean>(subKey);
            if (updatedConfigureAfterCommand !== configureAfterCommand) {
                readConfigureAfterCommand();
                updatedSettingsSubkeys.push(subKey);
            }

            // Final updates in some constructs that depend on more than one of the above settings.
            if (extension.getState().configureDirty) {
                analyzeConfigureParams();
            }

            // Report all the settings changes detected by now.
            // TODO: to avoid unnecessary telemetry processing, evaluate whether the changes done
            // in the object makefile.launchConfigurations and makefile.configurations
            // apply exactly to the current launch configuration, since we don't collect and aggregate
            // information from all the array yet.
            updatedSettingsSubkeys.forEach(subKey => {
                let key: string = keyRoot + "." + subKey;
                logger.message(`${key} setting changed.`, "Verbose");
                try {
                    telemetryProperties = telemetry.analyzeSettings(workspaceConfiguration[subKey], key,
                        util.thisExtensionPackage().contributes.configuration.properties[key],
                        false, telemetryProperties);
                } catch (e) {
                    logger.message(e.message);
                }
            });

            if (telemetryProperties && util.hasProperties(telemetryProperties)) {
                telemetry.logEvent("settingsChanged", telemetryProperties);
            }
        }
      });
}

export function setConfigurationByName(configurationName: string): void {
    extension.getState().buildConfiguration = configurationName;
    setCurrentMakefileConfiguration(configurationName);
    extension._projectOutlineProvider.updateConfiguration(configurationName);
}

export function prepareConfigurationsQuickPick(): string[] {
    const items: string[] = makefileConfigurations.map((k => {
        return k.name;
    }));

    if (items.length === 0) {
        logger.message("No configurations defined in makefile.configurations setting.");
        items.push("Default");
    }

    return items;
}

// Fill a drop-down with all the configuration names defined by the user in makefile.configurations setting.
// Triggers a cpptools configuration provider update after selection.
export async function setNewConfiguration(): Promise<void> {
    // Cannot set a new makefile configuration if the project is currently building or (pre-)configuring.
    if (make.blockedByOp(make.Operations.changeConfiguration)) {
        return;
    }

    const items: string[] = prepareConfigurationsQuickPick();

    let options: vscode.QuickPickOptions = {};
    options.ignoreFocusOut = true; // so that the logger and the quick pick don't compete over focus
    const chosen: string | undefined = await vscode.window.showQuickPick(items, options);
    if (chosen && chosen !== getCurrentMakefileConfiguration()) {
        let telemetryProperties: telemetry.Properties | null = {
            state: "makefileConfiguration"
        };
        telemetry.logEvent("stateChanged", telemetryProperties);

        setConfigurationByName(chosen);

        if (configureAfterCommand) {
            logger.message("Automatically reconfiguring the project after a makefile configuration change.");
            await make.cleanConfigure(make.TriggeredBy.configureAfterConfigurationChange);
        }

        // Refresh telemetry for this new makefile configuration
        // (this will find the corresponding item in the makefile.configurations array
        // and report all the relevant settings of that object).
        // Because of this, the event name is still "settingsChanged", even if
        // we're doing a state change now.
        let keyRoot: string = "makefile";
        let subKey: string = "configurations";
        let key: string = keyRoot + "." + subKey;
        let workspaceConfiguration: vscode.WorkspaceConfiguration = vscode.workspace.getConfiguration(keyRoot);
        telemetryProperties = {};

        // We should have at least one item in the configurations array
        // if the extension changes state for launch configuration,
        // but guard just in case.
        let makefileonfigurationSetting: any = workspaceConfiguration[subKey];
        if (makefileonfigurationSetting) {
            try {
                telemetryProperties = telemetry.analyzeSettings(makefileonfigurationSetting, key,
                    util.thisExtensionPackage().contributes.configuration.properties[key],
                    true, telemetryProperties);
            } catch (e) {
                logger.message(e.message);
            }

            if (telemetryProperties && util.hasProperties(telemetryProperties)) {
                telemetry.logEvent("settingsChanged", telemetryProperties);
            }
        }
    }
}

export function setTargetByName(targetName: string) : void {
    currentTarget = targetName;
    let displayTarget: string = targetName ? currentTarget : "Default";
    statusBar.setTarget(displayTarget);
    logger.message("Setting target " + displayTarget);
    extension.getState().buildTarget = currentTarget;
    extension._projectOutlineProvider.updateBuildTarget(targetName);
}

// Fill a drop-down with all the target names run by building the makefile for the current configuration
// Triggers a cpptools configuration provider update after selection.
// TODO: change the UI list to multiple selections mode and store an array of current active targets
export async function selectTarget(): Promise<void> {
    // Cannot select a new target if the project is currently building or (pre-)configuring.
    if (make.blockedByOp(make.Operations.changeBuildTarget)) {
        return;
    }

    // warn about an out of date configure state and configure if makefile.configureAfterCommand allows.
    if (extension.getState().configureDirty ||
        // The configure state might not be dirty from the last session but if the project is set to skip
        // configure on open and no configure happened yet we still must warn.
        (configureOnOpen === false && !extension.getRanConfigureInSession())) {
        logger.message("The project needs a configure to populate the build targets correctly.");
        if (configureAfterCommand) {
            let retc: number = await make.cleanConfigure(make.TriggeredBy.configureBeforeTargetChange);
            if (retc !== make.ConfigureBuildReturnCodeTypes.success) {
                logger.message("The build targets list may not be accurate because configure failed.");
            }
        }
    }

    let options: vscode.QuickPickOptions = {};
    options.ignoreFocusOut = true; // so that the logger and the quick pick don't compete over focus

    // Ensure "all" is always available as a target to select.
    // There are scenarios when "all" might not be present in the list of available targets,
    // for example when the extension is using a build log or dryrun cache of a previous state
    // when a particular target was selected and a dryrun applied on that is producing a subset of targets,
    // making it impossible to select "all" back again without resetting the Makefile Tools state
    // or switching to a different makefile configuration or implementing an editable target quick pick.
    // Another situation where "all" would inconveniently miss from the quick pick is when the user is
    // providing a build log without the required verbosity for parsing targets (-p or --print-data-base switches).
    // When the extension is not reading from build log or dryrun cache, we have logic to prevent
    // "all" from getting lost: make sure the target is not appended to the make invocation
    // whose output is used to parse the targets (as opposed to parsing for IntelliSense or launch targets
    // when the current target must be appended to the make command).
    if (!buildTargets.includes("all")) {
        buildTargets.push("all");
    }

    const chosen: string | undefined = await vscode.window.showQuickPick(buildTargets, options);

    if (chosen && chosen !== getCurrentTarget()) {
        const telemetryProperties: telemetry.Properties = {
            state: "buildTarget"
        };
        telemetry.logEvent("stateChanged", telemetryProperties);

        setTargetByName(chosen);

        if (configureAfterCommand) {
            // The set of build targets remains the same even if the current target has changed
            logger.message("Automatically reconfiguring the project after a build target change.");
            await make.cleanConfigure(make.TriggeredBy.configureAfterTargetChange, false);
        }
    }
}

// The 'name' of a launch configuration is a string following this syntax:
//    [cwd]>[binaryPath](binaryArg1,binaryArg2,...)
// These strings are found by the extension while parsing the output of the dry-run or build log,
// which reflect possible different ways of running the binaries built by the makefile.
// TODO: If we find that these strings are not unique (meaning the makefile may invoke
// the given binary in the exact same way more than once), incorporate also the containing target
// name in the syntax (or, since in theory one can write a makefile target to run the same binary
// in the same way more than once, add some number suffix).
export function setLaunchConfigurationByName(launchConfigurationName: string) : void {
    // Find the matching entry in the array of launch configurations
    // or generate a new entry in settings if none are found.
    currentLaunchConfiguration = getLaunchConfiguration(launchConfigurationName);
    if (!currentLaunchConfiguration) {
        currentLaunchConfiguration = stringToLaunchConfiguration(launchConfigurationName);
        if (currentLaunchConfiguration) {
            launchConfigurations.push(currentLaunchConfiguration);
            let workspaceConfiguration: vscode.WorkspaceConfiguration = vscode.workspace.getConfiguration("makefile");
            workspaceConfiguration.update("launchConfigurations", launchConfigurations);
            logger.message("Inserting a new entry for {0} in the array of makefile.launchConfigurations. " +
                           "You may define any additional debug properties for it in settings.", launchConfigurationName);
        }
    }

    if (currentLaunchConfiguration) {
        logger.message('Setting current launch target "' + launchConfigurationName + '"');
        extension.getState().launchConfiguration = launchConfigurationName;
        statusBar.setLaunchConfiguration(launchConfigurationName);
    } else {
        if (launchConfigurationName === "") {
            logger.message("Unsetting the current launch configuration.");
        } else {
            logger.message(`A problem occured while analyzing launch configuration name ${launchConfigurationName}. Current launch configuration is unset.`);
        }
        extension.getState().launchConfiguration = undefined;
        statusBar.setLaunchConfiguration("No launch configuration set");
    }

    extension._projectOutlineProvider.updateLaunchTarget(launchConfigurationName);
}

// Fill a drop-down with all the launch configurations found for binaries built by the makefile
// under the scope of the current build configuration and target
// Selection updates current launch configuration that will be ready for the next debug/run operation
export async function selectLaunchConfiguration(): Promise<void> {
    // Cannot select a new launch configuration if the project is currently building or (pre-)configuring.
    if (make.blockedByOp(make.Operations.changeLaunchTarget)) {
        return;
    }

    // warn about an out of date configure state and configure if makefile.configureAfterCommand allows.
    if (extension.getState().configureDirty ||
        // The configure state might not be dirty from the last session but if the project is set to skip
        // configure on open and no configure happened yet we still must warn.
        (configureOnOpen === false && !extension.getRanConfigureInSession())) {
        logger.message("The project needs a configure to populate the launch targets correctly.");
        if (configureAfterCommand) {
            let retc: number = await make.cleanConfigure(make.TriggeredBy.configureBeforeLaunchTargetChange);
            if (retc !== make.ConfigureBuildReturnCodeTypes.success) {
                logger.message("The launch targets list may not be accurate because configure failed.");
            }
        }
    }

    // TODO: create a quick pick with description and details for items
    // to better view the long targets commands

    // In the quick pick, include also any makefile.launchConfigurations entries,
    // as long as they exist on disk and without allowing duplicates.
    let launchTargetsNames: string[] = launchTargets;
    launchConfigurations.forEach(launchConfiguration => {
        if (util.checkFileExistsSync(launchConfiguration.binaryPath)) {
            launchTargetsNames.push(launchConfigurationToString(launchConfiguration));
        }
    });
    launchTargetsNames = launchTargetsNames.sort().filter(function (elem, index, self): boolean {
        return index === self.indexOf(elem);
    });

    let options: vscode.QuickPickOptions = {};
    options.ignoreFocusOut = true; // so that the logger and the quick pick don't compete over focus
    if (launchTargets.length === 0) {
        options.placeHolder = "No launch targets identified";
    }
    const chosen: string | undefined = await vscode.window.showQuickPick(launchTargetsNames, options);

    if (chosen) {
        let currentLaunchConfiguration: LaunchConfiguration | undefined = getCurrentLaunchConfiguration();
        if (!currentLaunchConfiguration || chosen !== launchConfigurationToString(currentLaunchConfiguration)) {
            let telemetryProperties: telemetry.Properties | null = {
                state: "launchConfiguration"
            };
            telemetry.logEvent("stateChanged", telemetryProperties);

            setLaunchConfigurationByName(chosen);

            // Refresh telemetry for this new launch configuration
            // (this will find the corresponding item in the makefile.launchConfigurations array
            // and report all the relevant settings of that object).
            // Because of this, the event name is still "settingsChanged", even if
            // we're doing a state change now.
            let keyRoot: string = "makefile";
            let subKey: string = "launchConfigurations";
            let key: string = keyRoot + "." + subKey;
            let workspaceConfiguration: vscode.WorkspaceConfiguration = vscode.workspace.getConfiguration(keyRoot);
            telemetryProperties = {};

            // We should have at least one item in the launchConfigurations array
            // if the extension changes state for launch configuration,
            // but guard just in case.
            let launchConfigurationSetting: any = workspaceConfiguration[subKey];
            if (launchConfigurationSetting) {
                try {
                    telemetryProperties = telemetry.analyzeSettings(launchConfigurationSetting, key,
                        util.thisExtensionPackage().contributes.configuration.properties[key],
                        true, telemetryProperties);
                } catch (e) {
                    logger.message(e.message);
                }

                if (telemetryProperties && util.hasProperties(telemetryProperties)) {
                    telemetry.logEvent("settingsChanged", telemetryProperties);
                }
            }
        }
    }
}

// List of targets defined in the makefile project.
// Parsed from the build log, configuration cache or live dry-run output at configure time.
// Currently, this list contains any abstract intermediate target
// (like any object produced by the compiler from a source code file).
// TODO: filter only the relevant targets (binaries, libraries, etc...) from this list.
let buildTargets: string[] = [];
export function getBuildTargets(): string[] { return buildTargets; }
export function setBuildTargets(targets: string[]): void { buildTargets = targets; }

// List of all the binaries built by the current project and all the ways
// they may be invoked (from what cwd, with what arguments).
// This is parsed from the build log, configuration cache or live dry-run output at configure time.
// This is what populates the 'launch targets' quick pick and is different than the
// launch configurations defined in settings.
// A launch configuration extends a launch target with various debugger settings.
// Each launch configuration entry is written in settings by the extension
// when the user actively selects any launch target from the quick pick.
// Then the user can add any of the provided extra attributes (miMode, miDebuggerPath, etc...)
// under that entry. It is possible that not all launch targets have a launch configuration counterpart,
// but if they do it is only one. Technically, we can imagine one launch target may have
// more than one launch configurations defined in settings (same binary, location and arguments debugged
// with different scenarios)) but this is not yet supported because currently the launch configurations
// are uniquely referenced by a string formed by cwd, binary and args (which form a launch target).
// The quick pick is not populated by the launch configurations list because its entries may be
// out of date and most importantly a subset. We want the quick pick to reflect all the possibilities
// that are found available with the current configuration of the project.
let launchTargets: string[] = [];
export function getLaunchTargets(): string[] { return launchTargets; }
export function setLaunchTargets(targets: string[]): void { launchTargets = targets; }<|MERGE_RESOLUTION|>--- conflicted
+++ resolved
@@ -669,19 +669,6 @@
     // Verify the dirty state of the IntelliSense config provider and update accordingly.
     // The makefile.configureOnEdit setting can be set to false when this behavior is inconvenient.
     vscode.window.onDidChangeActiveTextEditor(e => {
-<<<<<<< HEAD
-        // If configureDirty is already set from a previous VSCode session,
-        // at workspace load this event (onDidChangeActiveTextEditor) is triggered automatically
-        // and if makefile.configureOnOpen is true, there is a race between two configure operations,
-        // one of which being unnecessary. Ignore the cleanConfigure call here
-        // only when makefile.configureOnOpen is true and we know we didn't complete a first configure yet.
-        if (extension.getState().configureDirty && configureOnEdit) {
-            if (getConfigureOnOpen() === false || extension.getRanConfigureInSession()) {
-                // Normal configure doesn't have effect when the settings relevant for configureDirty changed.
-                logger.message("Configuring clean after settings or makefile changes...");
-                make.cleanConfigure(make.TriggeredBy.configureAfterEditorFocusChange); // this sets configureDirty back to false if it succeeds
-            }
-=======
         let language: string = "";
         if (e) {
             language = e.document.languageId;
@@ -721,7 +708,6 @@
 
             default:
                 break;
->>>>>>> 36cfef01
         }
     });
 
