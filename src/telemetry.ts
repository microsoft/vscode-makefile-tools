--- conflicted
+++ resolved
@@ -1,348 +1,343 @@
-// Copyright (c) Microsoft Corporation.
-// Licensed under the MIT license.
-
-// Telemetry.ts
-
-import * as configuration from './configuration';
-import * as logger from './logger';
-import * as util from './util';
-import TelemetryReporter from '@vscode/extension-telemetry';
-import * as vscode from "vscode";
-
-export type Properties = { [key: string]: string };
-export type Measures = { [key: string]: number };
-
-interface IPackageInfo {
-    name: string;
-    version: string;
-    aiKey: string;
-}
-
-let telemetryReporter: TelemetryReporter | null;
-
-export function activate(): void {
-    try {
-        // Don't create the telemetry object (which will result in no information being sent)
-        // when running Makefile Tools tests.
-        if (process.env['MAKEFILE_TOOLS_TESTING'] !== '1') {
-            telemetryReporter = createReporter();
-        }
-    } catch (e) {
-        // can't really do much about this
-    }
-}
-
-export async function deactivate(): Promise<void> {
-    if (telemetryReporter) {
-        await telemetryReporter.dispose();
-    }
-}
-
-export function telemetryLogger(str: string, loggingLevel?: string) {
-    if (vscode.env.isTelemetryEnabled) {
-        logger.message(str, loggingLevel);
-    }
-}
-
-export function logEvent(eventName: string, properties?: Properties, measures?: Measures): void {
-    if (telemetryReporter) {
-        try {
-            telemetryReporter.sendTelemetryEvent(eventName, properties, measures);
-        } catch (e) {
-            telemetryLogger(e.message);
-        }
-
-        telemetryLogger(`Sending telemetry: eventName = ${eventName}`, "Debug");
-
-        if (properties) {
-            telemetryLogger(`properties: ${Object.getOwnPropertyNames(properties).map(k => `${k} = "${properties[k]}"`).concat()}`, "Debug");
-        }
-
-        if (measures) {
-            telemetryLogger(`measures: ${Object.getOwnPropertyNames(measures).map(k => `${k} = "${measures[k]}"`).concat()}`, "Debug");
-        }
-    }
-}
-
-// Allow-lists for various settings.
-function filterSetting(value: any, key: string, defaultValue: string) : string {
-    if (key === "makefile.dryrunSwitches") {
-        let dryrunSwitches: string[] = value;
-        let filteredSwitches: string[] | undefined = dryrunSwitches.map(sw => {
-            switch (sw) {
-                case "--dry-run":
-                case "-n":
-                case "--just-print":
-                case "--recon":
-
-                case "--keep-going":
-                case "-k":
-
-                case "--always-make":
-                case "-B":
-
-                case "--print-data-base":
-                case "-p":
-
-                case "--print-directory":
-                case "-w":
-                    return sw;
-                default:
-                    return "...";
-            }
-        });
-
-        return filteredSwitches.join(";");
-    }
-
-    // Even if the key represents a setting that shouldn't share its value,
-    // we can still record if it is undefined by the user (removed from settings.json)
-    // or equal to the default we set in package.json.
-    if (!value) {
-        return "undefined";
-    } else if (value === defaultValue) {
-        return "default";
-    }
-
-    return "...";
-}
-
-// Detect which item from the given array setting is relevant for telemetry.
-// Return the index in the array or -1 if we don't find a match.
-// The telemetry is not yet collecting settings information from all items of an array.
-// Until this will be needed, we pick the item in the array that corresponds
-// to some current state value.
-// Example: don't report telemetry for all launch configurations but only for
-// the current launch configuration.
-function activeArrayItem(setting: string, key: string): number {
-    if (key === "makefile.configurations") {
-        let makefileConfigurations: configuration.MakefileConfiguration[] = configuration.getMakefileConfigurations();
-        let currentMakefileConfigurationName: string | undefined = configuration.getCurrentMakefileConfiguration();
-        if (!currentMakefileConfigurationName) {
-            return -1;
-        }
-
-        let currentMakefileConfiguration: configuration.MakefileConfiguration | undefined = makefileConfigurations.find(config => {
-            if (config.name === currentMakefileConfigurationName) {
-                return config;
-            }
-        });
-
-        return currentMakefileConfiguration ? makefileConfigurations.indexOf(currentMakefileConfiguration) : -1;
-    }
-
-    if (key === "makefile.launchConfigurations") {
-        let launchConfigurations: configuration.LaunchConfiguration[] = configuration.getLaunchConfigurations();
-        let currentLaunchConfiguration: configuration.LaunchConfiguration | undefined = launchConfigurations.find(config => {
-            if (util.areEqual(config, configuration.getCurrentLaunchConfiguration())) {
-                return config;
-            }
-        });
-
-        return currentLaunchConfiguration ? launchConfigurations.indexOf(currentLaunchConfiguration) : -1;
-    }
-
-    return -1;
-}
-
-// Filter the array item indexes from the key since for now, when we analyze an array,
-// we pick one item that corresponds to a current state of the project.
-// Example: makefile.configurations.0.name ==> makefile.configurations.name
-// The extension currently has a settings structure with only one level of objects arrays
-// (makefile.configurations and makefile.launchConfigurations).
-// Other arrays are of simple type (like make or executable arguments, dryrun switches)
-// and don't create a key that would have 2 numerical properties
-// (there is no makefile.configurations.1.makeArgs.2.something).
-// So, eliminate only one numerical (if exists) before the last dot in this key string.
-// We still need the complete key for anything else than the telemetry properties
-// (example: validation errors are more clear when an array item is highlighted).
-// This helper should be called when a property is ready to be collected for telemetry.
-// Calling this earlier would result in different dot patterns.
-function filterKey(key: string): string {
-    let filteredKey: string = key;
-    let lastDot: number = key.lastIndexOf(".");
-    let beforeLastDot: number = key.lastIndexOf(".", lastDot - 1);
-    if (lastDot !== -1 && beforeLastDot !== -1) {
-        let lastProp: any = key.substring(beforeLastDot + 1, lastDot);
-        let numericalProp: number = Number.parseInt(lastProp);
-        if (!Number.isNaN(numericalProp)) {
-            filteredKey = filteredKey.replace(`${numericalProp}.`, "");
-        }
-    }
-
-    return filteredKey;
-}
-
-// Analyze recursively all the settings for telemetry and type validation.
-// Return all the telemetry properties that have been collected throughout this recursive process.
-// If telemetryProperties is null, this function performs only type validation.
-// If analyzeSettings gets called before a configure (or after an unsuccesful one), it is possible to have
-// inaccurate or incomplete telemetry information for makefile and launch configurations.
-// This is not very critical since any of their state changes will update telemetry for them.
-export async function analyzeSettings(setting: any, key: string, propSchema: any, ignoreDefault: boolean, telemetryProperties: Properties | null): Promise<Properties | null> {
-    // type can be undefined if setting is null,
-    // which happens when the user removes that setting.
-    let type : string | undefined = setting ? typeof (setting) : undefined;
-    let jsonType : string | undefined = propSchema.type ? propSchema.type : undefined;
-
-    // Skip anything else if the current setting represents a function.
-    if (type === "function") {
-        return telemetryProperties;
-    }
-
-    // Interested to continue only for properties that are different than their defaults,
-    // unless ignoreDefault requests we report those too (useful when the user is changing
-    // from a non default value back to default, usually via removing/undefining a setting).
-    if (util.areEqual(propSchema.default, setting) && ignoreDefault) {
-        return telemetryProperties;
-    }
-
-    // The type "array" defined in package.json is seen as object by the workspace setting type.
-    // Not all package.json constructs have a type (example: configuration properties list)
-    // but the workspace setting type sees them as object.
-    if (jsonType !== type &&
-        jsonType !== undefined && type !== undefined &&
-        (type !== "object" || jsonType !== "array")) {
-            telemetryLogger(`Settings versus package.json type mismatch for "${key}".`);
-    }
-
-    // Enum values always safe to report.
-    // Validate the allowed values against the expanded variable.
-    let enumValues: any[] = propSchema.enum;
-    if (enumValues && enumValues.length > 0) {
-<<<<<<< HEAD
-        const regexp: RegExp = /(makefile\.)(.+)/mg;
-        const res: RegExpExecArray | null = regexp.exec(key);
-        let expandedSetting: string = res ? await util.getExpandedSetting<string>(res[2]) : setting;
-        if (!enumValues.includes(expandedSetting)) {
-            logger.message(`Invalid value "${expandedSetting}" for enum "${key}". Only "${enumValues.join(";")}" values are allowed."`);
-=======
-        if (!enumValues.includes(setting)) {
-            telemetryLogger(`Invalid value "${setting}" for enum "${key}". Only "${enumValues.join(";")}" values are allowed."`);
->>>>>>> 3766ba7a
-            if (telemetryProperties) {
-                telemetryProperties[filterKey(key)] = "invalid";
-            }
-        } else if (telemetryProperties) {
-            telemetryProperties[filterKey(key)] = expandedSetting;
-        }
-
-        return telemetryProperties;
-    }
-
-    // When propSchema does not have a type defined (for example at the root scope)
-    // use the setting type. We use the setting type second because it sees array as object.
-    switch (jsonType || type) {
-        // Report numbers and booleans since there is no private information in such types.
-        case "boolean": /* falls through */
-        case "number":
-            if (telemetryProperties) {
-                telemetryProperties[filterKey(key)] = setting;
-            }
-            break;
-
-        // Apply allow-lists for strings.
-        case "string":
-            if (telemetryProperties) {
-                telemetryProperties[filterKey(key)] = filterSetting(setting, key, propSchema.default);
-            }
-            break;
-
-        case "array":
-            // We are interested in logging arrays of basic types
-            if (telemetryProperties && propSchema.items.type !== "object" && propSchema.items.type !== "array") {
-                telemetryProperties[filterKey(key)] = filterSetting(setting, key, propSchema.default);
-                break;
-            }
-            /* falls through */
-
-        case "object":
-            let settingsProps: string[] = Object.getOwnPropertyNames(setting);
-            let index: number = -1;
-            let active: number = 0;
-            if (jsonType === "array") {
-                active = activeArrayItem(setting, key);
-            }
-
-            settingsProps.forEach(async (prop) => {
-                index++;
-                let jsonProps: any;
-                let newPropObj: any = setting[prop];
-                if (jsonType === "array") {
-                    jsonProps = propSchema.items.properties || propSchema.items;
-                } else {
-                    // For a setting like "makefile.name1.name2.name3",
-                    // when we need to query for its schema we should use the whole name as index
-                    // but when we query for the workspace value, we have to use each sub object name:
-                    // setting[name1][name2][name3].
-                    // Otherwise we will not read anything useful about such a setting and we will also
-                    // report a schema mismatch, even if it is written correctly.
-                    let newProp: string = prop;
-                    let newFullProp: string = (key === "makefile") ? key + "." : "";
-                    while (jsonProps === undefined && newProp !== "") {
-                        newFullProp = newFullProp + newProp;
-                        if (propSchema.properties) {
-                            jsonProps = Object.getOwnPropertyNames(propSchema.properties).includes(newFullProp) ?
-                                        propSchema.properties[newFullProp] : undefined;
-                        } else {
-                            jsonProps = Object.getOwnPropertyNames(propSchema).includes(newFullProp) ?
-                                        propSchema[newFullProp] : undefined;
-                        }
-
-                       if (jsonProps === undefined && typeof(newPropObj) === "object") {
-                           newProp = Object.getOwnPropertyNames(newPropObj)[0];
-                           newPropObj = newPropObj[newProp];
-                           newProp = "." + newProp;
-                       } else {
-                           newProp = "";
-                       }
-                   }
-                }
-
-                // The user defined a setting property wrong (example miMode instead of MIMode).
-                // Exceptions are 'has', 'get', 'update' and 'inspect' for the makefile root.
-                // They are functions and we can use this type to make the exclusion..
-                if (jsonProps === undefined) {
-                    if (typeof (setting[prop]) !== "function") {
-                        telemetryLogger(`Schema mismatch between settings and package.json for property "${key}.${prop}"`);
-                    }
-                } else {
-                    // Skip if the analyzed prop is a function or if it's the length of an array.
-                    if (type !== "function" /*&& jsonType !== undefined*/ &&
-                        (jsonType !== "array" || prop !== "length")) {
-                        let newTelemetryProperties: Properties | null = {};
-                        newTelemetryProperties = await analyzeSettings(newPropObj, key + "." + prop, jsonProps, ignoreDefault,
-                            ((jsonType !== "array" || index === active)) ? newTelemetryProperties : null);
-
-                        // If telemetryProperties is null, it means we're not interested in reporting any telemetry for this subtree
-                        if (telemetryProperties) {
-                            telemetryProperties = util.mergeProperties(telemetryProperties, newTelemetryProperties);
-                        }
-                    }
-                }
-            });
-            break;
-
-        default:
-            break;
-    }
-
-    return telemetryProperties;
-}
-
-function createReporter(): TelemetryReporter | null {
-    const packageInfo: IPackageInfo = getPackageInfo();
-    if (packageInfo && packageInfo.aiKey) {
-        return new TelemetryReporter(packageInfo.name, packageInfo.version, packageInfo.aiKey);
-    }
-    return null;
-}
-
-function getPackageInfo(): IPackageInfo {
-    const packageJSON: util.PackageJSON = util.thisExtensionPackage();
-    return {
-        name: `${packageJSON.publisher}.${packageJSON.name}`,
-        version: packageJSON.version,
-        aiKey: "AIF-d9b70cd4-b9f9-4d70-929b-a071c400b217"
-    };
-}
+// Copyright (c) Microsoft Corporation.
+// Licensed under the MIT license.
+
+// Telemetry.ts
+
+import * as configuration from './configuration';
+import * as logger from './logger';
+import * as util from './util';
+import TelemetryReporter from '@vscode/extension-telemetry';
+import * as vscode from "vscode";
+
+export type Properties = { [key: string]: string };
+export type Measures = { [key: string]: number };
+
+interface IPackageInfo {
+    name: string;
+    version: string;
+    aiKey: string;
+}
+
+let telemetryReporter: TelemetryReporter | null;
+
+export function activate(): void {
+    try {
+        // Don't create the telemetry object (which will result in no information being sent)
+        // when running Makefile Tools tests.
+        if (process.env['MAKEFILE_TOOLS_TESTING'] !== '1') {
+            telemetryReporter = createReporter();
+        }
+    } catch (e) {
+        // can't really do much about this
+    }
+}
+
+export async function deactivate(): Promise<void> {
+    if (telemetryReporter) {
+        await telemetryReporter.dispose();
+    }
+}
+
+export function telemetryLogger(str: string, loggingLevel?: string) {
+    if (vscode.env.isTelemetryEnabled) {
+        logger.message(str, loggingLevel);
+    }
+}
+
+export function logEvent(eventName: string, properties?: Properties, measures?: Measures): void {
+    if (telemetryReporter) {
+        try {
+            telemetryReporter.sendTelemetryEvent(eventName, properties, measures);
+        } catch (e) {
+            telemetryLogger(e.message);
+        }
+
+        telemetryLogger(`Sending telemetry: eventName = ${eventName}`, "Debug");
+
+        if (properties) {
+            telemetryLogger(`properties: ${Object.getOwnPropertyNames(properties).map(k => `${k} = "${properties[k]}"`).concat()}`, "Debug");
+        }
+
+        if (measures) {
+            telemetryLogger(`measures: ${Object.getOwnPropertyNames(measures).map(k => `${k} = "${measures[k]}"`).concat()}`, "Debug");
+        }
+    }
+}
+
+// Allow-lists for various settings.
+function filterSetting(value: any, key: string, defaultValue: string) : string {
+    if (key === "makefile.dryrunSwitches") {
+        let dryrunSwitches: string[] = value;
+        let filteredSwitches: string[] | undefined = dryrunSwitches.map(sw => {
+            switch (sw) {
+                case "--dry-run":
+                case "-n":
+                case "--just-print":
+                case "--recon":
+
+                case "--keep-going":
+                case "-k":
+
+                case "--always-make":
+                case "-B":
+
+                case "--print-data-base":
+                case "-p":
+
+                case "--print-directory":
+                case "-w":
+                    return sw;
+                default:
+                    return "...";
+            }
+        });
+
+        return filteredSwitches.join(";");
+    }
+
+    // Even if the key represents a setting that shouldn't share its value,
+    // we can still record if it is undefined by the user (removed from settings.json)
+    // or equal to the default we set in package.json.
+    if (!value) {
+        return "undefined";
+    } else if (value === defaultValue) {
+        return "default";
+    }
+
+    return "...";
+}
+
+// Detect which item from the given array setting is relevant for telemetry.
+// Return the index in the array or -1 if we don't find a match.
+// The telemetry is not yet collecting settings information from all items of an array.
+// Until this will be needed, we pick the item in the array that corresponds
+// to some current state value.
+// Example: don't report telemetry for all launch configurations but only for
+// the current launch configuration.
+function activeArrayItem(setting: string, key: string): number {
+    if (key === "makefile.configurations") {
+        let makefileConfigurations: configuration.MakefileConfiguration[] = configuration.getMakefileConfigurations();
+        let currentMakefileConfigurationName: string | undefined = configuration.getCurrentMakefileConfiguration();
+        if (!currentMakefileConfigurationName) {
+            return -1;
+        }
+
+        let currentMakefileConfiguration: configuration.MakefileConfiguration | undefined = makefileConfigurations.find(config => {
+            if (config.name === currentMakefileConfigurationName) {
+                return config;
+            }
+        });
+
+        return currentMakefileConfiguration ? makefileConfigurations.indexOf(currentMakefileConfiguration) : -1;
+    }
+
+    if (key === "makefile.launchConfigurations") {
+        let launchConfigurations: configuration.LaunchConfiguration[] = configuration.getLaunchConfigurations();
+        let currentLaunchConfiguration: configuration.LaunchConfiguration | undefined = launchConfigurations.find(config => {
+            if (util.areEqual(config, configuration.getCurrentLaunchConfiguration())) {
+                return config;
+            }
+        });
+
+        return currentLaunchConfiguration ? launchConfigurations.indexOf(currentLaunchConfiguration) : -1;
+    }
+
+    return -1;
+}
+
+// Filter the array item indexes from the key since for now, when we analyze an array,
+// we pick one item that corresponds to a current state of the project.
+// Example: makefile.configurations.0.name ==> makefile.configurations.name
+// The extension currently has a settings structure with only one level of objects arrays
+// (makefile.configurations and makefile.launchConfigurations).
+// Other arrays are of simple type (like make or executable arguments, dryrun switches)
+// and don't create a key that would have 2 numerical properties
+// (there is no makefile.configurations.1.makeArgs.2.something).
+// So, eliminate only one numerical (if exists) before the last dot in this key string.
+// We still need the complete key for anything else than the telemetry properties
+// (example: validation errors are more clear when an array item is highlighted).
+// This helper should be called when a property is ready to be collected for telemetry.
+// Calling this earlier would result in different dot patterns.
+function filterKey(key: string): string {
+    let filteredKey: string = key;
+    let lastDot: number = key.lastIndexOf(".");
+    let beforeLastDot: number = key.lastIndexOf(".", lastDot - 1);
+    if (lastDot !== -1 && beforeLastDot !== -1) {
+        let lastProp: any = key.substring(beforeLastDot + 1, lastDot);
+        let numericalProp: number = Number.parseInt(lastProp);
+        if (!Number.isNaN(numericalProp)) {
+            filteredKey = filteredKey.replace(`${numericalProp}.`, "");
+        }
+    }
+
+    return filteredKey;
+}
+
+// Analyze recursively all the settings for telemetry and type validation.
+// Return all the telemetry properties that have been collected throughout this recursive process.
+// If telemetryProperties is null, this function performs only type validation.
+// If analyzeSettings gets called before a configure (or after an unsuccesful one), it is possible to have
+// inaccurate or incomplete telemetry information for makefile and launch configurations.
+// This is not very critical since any of their state changes will update telemetry for them.
+export async function analyzeSettings(setting: any, key: string, propSchema: any, ignoreDefault: boolean, telemetryProperties: Properties | null): Promise<Properties | null> {
+    // type can be undefined if setting is null,
+    // which happens when the user removes that setting.
+    let type : string | undefined = setting ? typeof (setting) : undefined;
+    let jsonType : string | undefined = propSchema.type ? propSchema.type : undefined;
+
+    // Skip anything else if the current setting represents a function.
+    if (type === "function") {
+        return telemetryProperties;
+    }
+
+    // Interested to continue only for properties that are different than their defaults,
+    // unless ignoreDefault requests we report those too (useful when the user is changing
+    // from a non default value back to default, usually via removing/undefining a setting).
+    if (util.areEqual(propSchema.default, setting) && ignoreDefault) {
+        return telemetryProperties;
+    }
+
+    // The type "array" defined in package.json is seen as object by the workspace setting type.
+    // Not all package.json constructs have a type (example: configuration properties list)
+    // but the workspace setting type sees them as object.
+    if (jsonType !== type &&
+        jsonType !== undefined && type !== undefined &&
+        (type !== "object" || jsonType !== "array")) {
+            telemetryLogger(`Settings versus package.json type mismatch for "${key}".`);
+    }
+
+    // Enum values always safe to report.
+    // Validate the allowed values against the expanded variable.
+    let enumValues: any[] = propSchema.enum;
+    if (enumValues && enumValues.length > 0) {
+        const regexp: RegExp = /(makefile\.)(.+)/mg;
+        const res: RegExpExecArray | null = regexp.exec(key);
+        let expandedSetting: string = res ? await util.getExpandedSetting<string>(res[2]) : setting;
+        if (!enumValues.includes(expandedSetting)) {
+            telemetryLogger(`Invalid value "${expandedSetting}" for enum "${key}". Only "${enumValues.join(";")}" values are allowed."`);
+            if (telemetryProperties) {
+                telemetryProperties[filterKey(key)] = "invalid";
+            }
+        } else if (telemetryProperties) {
+            telemetryProperties[filterKey(key)] = expandedSetting;
+        }
+
+        return telemetryProperties;
+    }
+
+    // When propSchema does not have a type defined (for example at the root scope)
+    // use the setting type. We use the setting type second because it sees array as object.
+    switch (jsonType || type) {
+        // Report numbers and booleans since there is no private information in such types.
+        case "boolean": /* falls through */
+        case "number":
+            if (telemetryProperties) {
+                telemetryProperties[filterKey(key)] = setting;
+            }
+            break;
+
+        // Apply allow-lists for strings.
+        case "string":
+            if (telemetryProperties) {
+                telemetryProperties[filterKey(key)] = filterSetting(setting, key, propSchema.default);
+            }
+            break;
+
+        case "array":
+            // We are interested in logging arrays of basic types
+            if (telemetryProperties && propSchema.items.type !== "object" && propSchema.items.type !== "array") {
+                telemetryProperties[filterKey(key)] = filterSetting(setting, key, propSchema.default);
+                break;
+            }
+            /* falls through */
+
+        case "object":
+            let settingsProps: string[] = Object.getOwnPropertyNames(setting);
+            let index: number = -1;
+            let active: number = 0;
+            if (jsonType === "array") {
+                active = activeArrayItem(setting, key);
+            }
+
+            settingsProps.forEach(async (prop) => {
+                index++;
+                let jsonProps: any;
+                let newPropObj: any = setting[prop];
+                if (jsonType === "array") {
+                    jsonProps = propSchema.items.properties || propSchema.items;
+                } else {
+                    // For a setting like "makefile.name1.name2.name3",
+                    // when we need to query for its schema we should use the whole name as index
+                    // but when we query for the workspace value, we have to use each sub object name:
+                    // setting[name1][name2][name3].
+                    // Otherwise we will not read anything useful about such a setting and we will also
+                    // report a schema mismatch, even if it is written correctly.
+                    let newProp: string = prop;
+                    let newFullProp: string = (key === "makefile") ? key + "." : "";
+                    while (jsonProps === undefined && newProp !== "") {
+                        newFullProp = newFullProp + newProp;
+                        if (propSchema.properties) {
+                            jsonProps = Object.getOwnPropertyNames(propSchema.properties).includes(newFullProp) ?
+                                        propSchema.properties[newFullProp] : undefined;
+                        } else {
+                            jsonProps = Object.getOwnPropertyNames(propSchema).includes(newFullProp) ?
+                                        propSchema[newFullProp] : undefined;
+                        }
+
+                       if (jsonProps === undefined && typeof(newPropObj) === "object") {
+                           newProp = Object.getOwnPropertyNames(newPropObj)[0];
+                           newPropObj = newPropObj[newProp];
+                           newProp = "." + newProp;
+                       } else {
+                           newProp = "";
+                       }
+                   }
+                }
+
+                // The user defined a setting property wrong (example miMode instead of MIMode).
+                // Exceptions are 'has', 'get', 'update' and 'inspect' for the makefile root.
+                // They are functions and we can use this type to make the exclusion..
+                if (jsonProps === undefined) {
+                    if (typeof (setting[prop]) !== "function") {
+                        telemetryLogger(`Schema mismatch between settings and package.json for property "${key}.${prop}"`);
+                    }
+                } else {
+                    // Skip if the analyzed prop is a function or if it's the length of an array.
+                    if (type !== "function" /*&& jsonType !== undefined*/ &&
+                        (jsonType !== "array" || prop !== "length")) {
+                        let newTelemetryProperties: Properties | null = {};
+                        newTelemetryProperties = await analyzeSettings(newPropObj, key + "." + prop, jsonProps, ignoreDefault,
+                            ((jsonType !== "array" || index === active)) ? newTelemetryProperties : null);
+
+                        // If telemetryProperties is null, it means we're not interested in reporting any telemetry for this subtree
+                        if (telemetryProperties) {
+                            telemetryProperties = util.mergeProperties(telemetryProperties, newTelemetryProperties);
+                        }
+                    }
+                }
+            });
+            break;
+
+        default:
+            break;
+    }
+
+    return telemetryProperties;
+}
+
+function createReporter(): TelemetryReporter | null {
+    const packageInfo: IPackageInfo = getPackageInfo();
+    if (packageInfo && packageInfo.aiKey) {
+        return new TelemetryReporter(packageInfo.name, packageInfo.version, packageInfo.aiKey);
+    }
+    return null;
+}
+
+function getPackageInfo(): IPackageInfo {
+    const packageJSON: util.PackageJSON = util.thisExtensionPackage();
+    return {
+        name: `${packageJSON.publisher}.${packageJSON.name}`,
+        version: packageJSON.version,
+        aiKey: "AIF-d9b70cd4-b9f9-4d70-929b-a071c400b217"
+    };
+}