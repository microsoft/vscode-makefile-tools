// Copyright (c) Microsoft Corporation.
// Licensed under the MIT license.

// Support for integration with CppTools Custom Configuration Provider

import * as configuration from './configuration';
import * as logger from './logger';
import * as make from './make';
import * as path from 'path';
import * as util from './util';
import * as vscode from 'vscode';
import * as cpp from 'vscode-cpptools';

export interface CustomConfigurationProvider {
    workspaceBrowse: cpp.WorkspaceBrowseConfiguration;
    fileIndex: Map<string, cpp.SourceFileConfigurationItem>;
}

export class CppConfigurationProvider implements cpp.CustomConfigurationProvider {
    public readonly name = 'Makefile Tools';
    public readonly extensionId = 'ms-vscode.makefile-tools';

    private workspaceBrowseConfiguration: cpp.WorkspaceBrowseConfiguration = { browsePath: [] };

    private getConfiguration(uri: vscode.Uri): cpp.SourceFileConfigurationItem | undefined {
        const norm_path: string = path.normalize(uri.fsPath);

        // First look in the file index computed during the last configure.
        // If nothing is found and there is a configure running right now,
        // try also the temporary index of the current configure.
        let sourceFileConfiguration: cpp.SourceFileConfigurationItem | undefined = this.fileIndex.get(norm_path);
        if (!sourceFileConfiguration && make.getIsConfiguring()) {
            sourceFileConfiguration = make.getDeltaCustomConfigurationProvider().fileIndex.get(norm_path);
            logger.message(`Configuration for file ${norm_path} was not found. Searching in the current configure temporary file index.`);
        }

        if (!sourceFileConfiguration) {
            logger.message(`Configuration for file ${norm_path} was not found. CppTools will set a default configuration.`);
        }

        return sourceFileConfiguration;
    }

    public async canProvideConfiguration(uri: vscode.Uri): Promise<boolean> {
        return !!this.getConfiguration(uri);
    }

    public async provideConfigurations(uris: vscode.Uri[]): Promise<cpp.SourceFileConfigurationItem[]> {
        return util.dropNulls(uris.map(u => this.getConfiguration(u)));
    }

    // Used when saving all the computed configurations into a cache.
    public getCustomConfigurationProvider(): CustomConfigurationProvider {
        let provider: CustomConfigurationProvider = {
            fileIndex: this.fileIndex,
            workspaceBrowse: this.workspaceBrowseConfiguration
        };

        return provider;
    }

    // Used to reset all the configurations with what was previously cached.
    public setCustomConfigurationProvider(provider: CustomConfigurationProvider): void {
        this.fileIndex = provider.fileIndex;
        this.workspaceBrowseConfiguration = provider.workspaceBrowse;
    }

    // Used to merge a new set of configurations on top of what was calculated during the previous configure.
    // If this is clean configure, clear all the arrays before the merge.
    public mergeCustomConfigurationProvider(provider: CustomConfigurationProvider): void {
        if (make.getConfigureIsClean()) {
            this.fileIndex.clear();
            this.workspaceBrowseConfiguration = {
                browsePath: [],
                compilerArgs: [],
                compilerPath: undefined,
                standard: undefined,
                windowsSdkVersion: undefined
            };
        }

        let map: Map<string, cpp.SourceFileConfigurationItem> = this.fileIndex;
        provider.fileIndex.forEach(function(value, key): void {
            map.set(key, value);
        });

        this.workspaceBrowseConfiguration = {
            browsePath: util.sortAndRemoveDuplicates(this.workspaceBrowseConfiguration.browsePath.concat(provider.workspaceBrowse.browsePath)),
            compilerArgs: this.workspaceBrowseConfiguration.compilerArgs?.concat(provider.workspaceBrowse.compilerArgs || []),
            compilerPath: provider.workspaceBrowse.compilerPath,
            standard: provider.workspaceBrowse.standard,
            windowsSdkVersion: provider.workspaceBrowse.windowsSdkVersion
        };
    }

    public async canProvideBrowseConfiguration(): Promise<boolean> {
        return true;
    }

    public async canProvideBrowseConfigurationsPerFolder(): Promise<boolean> {
        return false;
    }

    public async provideFolderBrowseConfiguration(_uri: vscode.Uri): Promise<cpp.WorkspaceBrowseConfiguration> {
        if (_uri.fsPath !== vscode.workspace.rootPath) {
            logger.message("Makefile Tools supports single root for now.");
        }

        return this.workspaceBrowseConfiguration;
    }

    public async provideBrowseConfiguration(): Promise<cpp.WorkspaceBrowseConfiguration> { return this.workspaceBrowseConfiguration; }
    public setBrowseConfiguration(browseConfiguration: cpp.WorkspaceBrowseConfiguration): void { this.workspaceBrowseConfiguration =  browseConfiguration; }

    public dispose(): void { }

    private fileIndex = new Map<string, cpp.SourceFileConfigurationItem>();

    public logConfigurationProviderBrowse(): void {
        logger.message("Sending Workspace Browse Configuration: -----------------------------------", "Verbose");
        logger.message("    Browse Path: " + this.workspaceBrowseConfiguration.browsePath.join(";"), "Verbose");
        logger.message("    Standard: " + this.workspaceBrowseConfiguration.standard, "Verbose");
        logger.message("    Compiler Path: " + this.workspaceBrowseConfiguration.compilerPath, "Verbose");
        logger.message("    Compiler Arguments: " + this.workspaceBrowseConfiguration.compilerArgs?.join(";"), "Verbose");
        if (process.platform === "win32" && this.workspaceBrowseConfiguration.windowsSdkVersion) {
            logger.message("    Windows SDK Version: " + this.workspaceBrowseConfiguration.windowsSdkVersion, "Verbose");
        }
        logger.message("----------------------------------------------------------------------------", "Verbose");
    }

    public logConfigurationProviderItem(filePath: cpp.SourceFileConfigurationItem, fromCache: boolean = false): void {
        let uriObj: vscode.Uri = <vscode.Uri>filePath.uri;
        logger.message("Sending configuration " + (fromCache ? "(from cache) " : "") + "for file " + uriObj.path + " -----------------------------------", "Normal", false);
        logger.message("    Defines: " + filePath.configuration.defines.join(";"), "Verbose", false);
        logger.message("    Includes: " + filePath.configuration.includePath.join(";"), "Verbose", false);
        if (filePath.configuration.forcedInclude) {
            logger.message("    Force Includes: " + filePath.configuration.forcedInclude.join(";"), "Verbose", false);
        }
<<<<<<< HEAD
        logger.message("    Standard: " + filePath.configuration.standard, "Verbose", false);
        logger.message("    IntelliSense Mode: " + filePath.configuration.intelliSenseMode, "Verbose", false);
        logger.message("    Compiler Path: " + filePath.configuration.compilerPath, "Verbose", false);
        logger.message("    Compiler Arguments: " + filePath.configuration.compilerArgs?.join(";"), "Verbose", false);
        if (process.platform === "win32" && filePath.configuration.windowsSdkVersion) {
            logger.message("    Windows SDK Version: " + filePath.configuration.windowsSdkVersion, "Verbose", false);
=======
        logger.message("    Standard: " + filePath.configuration.standard, "Verbose");
        logger.message("    IntelliSense Mode: " + filePath.configuration.intelliSenseMode, "Verbose");
        logger.message("    Compiler Path: " + filePath.configuration.compilerPath, "Verbose");
        logger.message("    Compiler Arguments: " + filePath.configuration.compilerArgs?.join(";"), "Verbose");
        if (process.platform === "win32" && filePath.configuration.windowsSdkVersion) {
            logger.message("    Windows SDK Version: " + filePath.configuration.windowsSdkVersion, "Verbose");
>>>>>>> 123c6b94
        }
        logger.message("---------------------------------------------------------------------------------------------------", "Verbose", false);
    }

    public logConfigurationProviderComplete(): void {
        if (configuration.getLoggingLevel() !== "Normal") {
            this.logConfigurationProviderBrowse();

            this.fileIndex.forEach(filePath => {
                // logConfigurationProviderComplete is called (so far) only after loading
                // the configurations from cache, so mark the boolean to be able to distinguish
                // the log entries in case of interleaved output.
                this.logConfigurationProviderItem(filePath, true);
            });
        }
    }
}<|MERGE_RESOLUTION|>--- conflicted
+++ resolved
@@ -136,21 +136,12 @@
         if (filePath.configuration.forcedInclude) {
             logger.message("    Force Includes: " + filePath.configuration.forcedInclude.join(";"), "Verbose", false);
         }
-<<<<<<< HEAD
         logger.message("    Standard: " + filePath.configuration.standard, "Verbose", false);
         logger.message("    IntelliSense Mode: " + filePath.configuration.intelliSenseMode, "Verbose", false);
         logger.message("    Compiler Path: " + filePath.configuration.compilerPath, "Verbose", false);
         logger.message("    Compiler Arguments: " + filePath.configuration.compilerArgs?.join(";"), "Verbose", false);
         if (process.platform === "win32" && filePath.configuration.windowsSdkVersion) {
             logger.message("    Windows SDK Version: " + filePath.configuration.windowsSdkVersion, "Verbose", false);
-=======
-        logger.message("    Standard: " + filePath.configuration.standard, "Verbose");
-        logger.message("    IntelliSense Mode: " + filePath.configuration.intelliSenseMode, "Verbose");
-        logger.message("    Compiler Path: " + filePath.configuration.compilerPath, "Verbose");
-        logger.message("    Compiler Arguments: " + filePath.configuration.compilerArgs?.join(";"), "Verbose");
-        if (process.platform === "win32" && filePath.configuration.windowsSdkVersion) {
-            logger.message("    Windows SDK Version: " + filePath.configuration.windowsSdkVersion, "Verbose");
->>>>>>> 123c6b94
         }
         logger.message("---------------------------------------------------------------------------------------------------", "Verbose", false);
     }
