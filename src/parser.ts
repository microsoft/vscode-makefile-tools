--- conflicted
+++ resolved
@@ -138,19 +138,6 @@
         }
     });
 
-<<<<<<< HEAD
-=======
-    // Split multiple commands concatenated by '&&'
-    preprocessTasks.push(function (): void {
-        preprocessedDryRunOutputStr = preprocessedDryRunOutputStr.replace(/ && /g, "\n");
-    });
-
-    // Split multiple commands concatenated by ";"
-    preprocessTasks.push(function (): void {
-        preprocessedDryRunOutputStr = preprocessedDryRunOutputStr.replace(/;/g, "\n");
-    });
-
->>>>>>> 123c6b94
     // Sometimes the ending of lines ends up being a mix and match of \n and \r\n.
     // Make it uniform to \n to ease other processing later.
     preprocessTasks.push(function (): void {
@@ -186,27 +173,16 @@
     // When --mode=compile or --mode=link are present in a line, we can ignore anything that is before
     // and all that is after is a normal complete compiler or link command.
     // Replace these patterns with end of line so that the parser will see only the right half.
-<<<<<<< HEAD
     preprocessTasks.push(function () {
         regexp = /--mode=compile|--mode=link/mg;
         preprocessedDryRunOutputStr = preprocessedDryRunOutputStr.replace(regexp, "\nLIBTOOL_PATTERN\n");
-=======
-    preprocessTasks.push(function (): void {
-        regexp = /--mode=compile|--mode-link/mg;
-        preprocessedDryRunOutputStr = preprocessedDryRunOutputStr.replace(regexp, "\n");
->>>>>>> 123c6b94
     });
 
     // Remove lines with $() since they come from unexpanded yet variables. The extension can't do anything yet
     // about them anyway and also there will be a correspondent line in the dryrun with these variables expanded.
-<<<<<<< HEAD
     // Don't remove lines with $ without paranthesis, there are valid compilation lines that would be ignored otherwise.
     preprocessTasks.push(function () {
       regexp = /.*\$\(.*/mg;
-=======
-    preprocessTasks.push(function (): void {
-      regexp = /.*\$.*/mg;
->>>>>>> 123c6b94
       preprocessedDryRunOutputStr = preprocessedDryRunOutputStr.replace(regexp, "");
     });
 
