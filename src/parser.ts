// TODO: support also the scenario of parsing a build log,
// to overcome some of --dry-run limitations
// (like some exceptions to the 'do not execute' rule
// or dependencies on a real build)

import * as configuration from './configuration';
import * as cpp from 'vscode-cpptools';
import * as cpptools from './cpptools';
import * as ext from './extension';
import * as logger from './logger';
import * as make from './make';
import * as path from 'path';
import * as util from './util';
import * as vscode from 'vscode';
import { setTimeout } from 'timers';

// List of compiler tools plus the most common aliases cc and c++
// ++ needs to be escaped for the regular expression in parseLineAsTool.
// todo: any other scenarios of aliases and symlinks
// that would make parseLineAsTool to not match the regular expression,
// therefore wrongly skipping over compilation lines?
const compilers: string[] = ["clang\\+\\+", "clang", "cl", "gcc", "cc", "icc", "icl", "g\\+\\+", "c\\+\\+"];
const linkers: string[] = ["link", "ilink", "ld", "gcc", "clang\\+\\+", "clang", "cc", "g\\+\\+", "c\\+\\+"];
const sourceFileExtensions: string[] = ["cpp", "cc", "cxx", "c"];

const chunkSize: number = 100;

function scheduleTask(task: (taskEndCallback: () => void) => Promise<void>): Promise<void> {
    return new Promise<void>(resolve => {
        let onEnd: any = (): void => {
            resolve();
        };

        setImmediate(() => {
            task(onEnd);
        });
    });
}

export async function parseTargets(cancel: vscode.CancellationToken,
                                   verboseLog: string,
                                   statusCallback: (message: string) => void,
                                   foundTargetCallback: (target: string) => void): Promise<number> {
    if (cancel.isCancellationRequested) {
        return make.ConfigureBuildReturnCodeTypes.cancelled;
    }

    // Extract the text between "# Files" and "# Finished Make data base" lines
    // There can be more than one matching section.
    let regexpExtract: RegExp = /(# Files\n*)([\s\S]*?)(# Finished Make data base)/mg;
    let result: RegExpExecArray | null;
    let extractedLog: string = "";

    let matches: string[] = [];
    let match: string[] | null;
    result = await util.scheduleTask2(() => regexpExtract.exec(verboseLog));

    while (result) {
        extractedLog = result[2];

        // skip lines starting with {#,.} or preceeded by "# Not a target" and extract the target
        let regexpTarget: RegExp = /^(?!\n?[#\.])(?<!^\n?# Not a target:\s*)\s*(\S+):\s+/mg;

        match = regexpTarget.exec(extractedLog);

        if (match) {
            let done: boolean = false;
            let doParsingChunk: (() => void) = () => {
                let chunkIndex: number = 0;

                while (match && chunkIndex <= chunkSize) {
                    // Make sure we don't insert duplicates.
                    // They can be caused by the makefile syntax of defining variables for a target.
                    // That creates multiple lines with the same target name followed by :,
                    // which is the pattern parsed here.
                    if (!matches.includes(match[1])) {
                        matches.push(match[1]);
                        foundTargetCallback(match[1]);
                    }

<<<<<<< HEAD
                    statusCallback("Parsing build targets...");
                    match = regexpTarget.exec(extractedLog);
=======
                            statusCallback("Parsing build targets");
                            match = regexpTarget.exec(extractedLog);
>>>>>>> f9811748

                    if (!match) {
                        done = true;
                    }

                    chunkIndex++;
                }
            };
            while (!done) {
                if (cancel.isCancellationRequested) {
                    break;
                }

                await util.scheduleTask2(doParsingChunk);
            }
        } // if match

        result = await util.scheduleTask2(() => regexpExtract.exec(verboseLog));
    } // while result

    return cancel.isCancellationRequested ? make.ConfigureBuildReturnCodeTypes.cancelled : make.ConfigureBuildReturnCodeTypes.success;
}

// Make various preprocessing transformations on the dry-run output
// TODO: "cmd -c", "start cmd", "exit"
export async function preprocessDryRunOutput(cancel: vscode.CancellationToken, dryRunOutputStr: string,
                                             statusCallback: (message: string) => void,
                                             endCallback: (retc: number, preprocessedDryRunOutput: string | null) => void): Promise<number> {
    let preprocessedDryRunOutputStr: string = dryRunOutputStr;

    if (cancel.isCancellationRequested) {
        return make.ConfigureBuildReturnCodeTypes.cancelled;
    }

    cancel.onCancellationRequested(() => {
        endCallback(make.ConfigureBuildReturnCodeTypes.cancelled, null);
    });

    return new Promise<number>(async function (resolve, reject): Promise<void> {
        await scheduleTask(async (taskEndCallback: () => void) => {
            function doChunk1(level: number): void {
                statusCallback("Preprocessing the dry-run output - 1");
                if (level === 1) {
                    // Expand {REPO:VSCODE-MAKEFILE-TOOLS} to the full path of the root of the extension
                    // This is used for the pre-created dry-run logs consumed by the tests,
                    // in order to be able to have source files and includes for the test repro
                    // within the test subfolder of the extension repo, while still exercising full paths for parsing
                    // and not generating a different output with every new location where Makefile Tools is enlisted.
                    // A real user scenario wouldn't need this construct.
                    if (process.env['MAKEFILE_TOOLS_TESTING'] === '1') {
                        let extensionRootPath: string = path.resolve(__dirname, "../../");
                        preprocessedDryRunOutputStr = preprocessedDryRunOutputStr.replace(/{REPO:VSCODE-MAKEFILE-TOOLS}/mg, extensionRootPath);
                    }

                    // Split multiple commands concatenated by '&&'
                    preprocessedDryRunOutputStr = preprocessedDryRunOutputStr.replace(/ && /g, "\n");

                    // Split multiple commands concatenated by ";"
                    preprocessedDryRunOutputStr = preprocessedDryRunOutputStr.replace(/;/g, "\n");

                    // Sometimes the ending of lines ends up being a mix and match of \n and \r\n.
                    // Make it uniform to \n to ease other processing later.
                    preprocessedDryRunOutputStr = preprocessedDryRunOutputStr.replace(/\\r\\n/mg, "\n");
                    
                    taskEndCallback();
                } else {
                    setTimeout(doChunk1, 0, 1);
                }
            }

            doChunk1(0);
        }); // scheduleTask

        await scheduleTask(async (taskEndCallback: () => void) => {
            function doChunk2(level: number): void {
                statusCallback("Preprocessing the dry-run output - 2");
                if (level === 1) {
                    // Some compiler/linker commands are split on multiple lines.
                    // At the end of every intermediate line is at least a space, then a \ and end of line.
                    // Concatenate all these lines to see clearly each command on one line.
                    let regexp: RegExp = /\s+\\$\n/mg;
                    preprocessedDryRunOutputStr = preprocessedDryRunOutputStr.replace(regexp, " ");

                    // Process some more makefile output weirdness
                    // When --mode=compile or --mode-link are present in a line, we can ignore anything that is before
                    // and all that is after is a normal complete compiler or link command.
                    // Replace these patterns with end of line so that the parser will see only the right half.
                    regexp = /--mode=compile|--mode-link/mg;
                    preprocessedDryRunOutputStr = preprocessedDryRunOutputStr.replace(regexp, "\n");

                    // Extract the link command
                    // Keep the /link switch to the cl command because otherwise we will see compiling without /c
                    // and we will deduce some other output binary based on its /Fe or /Fo or first source given,
                    // instead of the output binary defined via the link operation (which will be parsed on the next line).
                    // TODO: address more accurately the overriding scenarios between output files defined via cl.exe
                    // and output files defined via cl.exe /link.
                    // For example, "cl.exe source.cpp /Fetest.exe /link /debug" still produces test.exe
                    // but cl.exe source.cpp /Fetest.exe /link /out:test2.exe produces only test2.exe.
                    // For now, ignore any output binary rules of cl while having the /link switch.
                    if (process.platform === "win32") {
                        preprocessedDryRunOutputStr = preprocessedDryRunOutputStr.replace(/ \/link /g, "/link \n link.exe ");
                    }

                    taskEndCallback();
                } else {
                    setTimeout(doChunk2, 0, 1);
                }
            }

            doChunk2(0);
        }); // scheduleTask

        endCallback(make.ConfigureBuildReturnCodeTypes.success, preprocessedDryRunOutputStr);
        resolve(make.ConfigureBuildReturnCodeTypes.success);
    });

    // TODO: Insert preprocessed files content

    // TODO: Wrappers (example: cl.cmd)
}
interface ToolInvocation {
    // how the makefile invokes the tool:
    // relative -to the makefile location- path, full path, explicit current directory or no path
    // also including the file name, with or without extension
    pathInMakefile: string;

    // a full path formed from the given current path and the path in makefile
    // plus the file name, with the extension appended (for windows)
    fullPath: string;

    // if found at the full path resolved above
    found: boolean;

    // the arguments passed to the tool invocation
    // define as string so that we deal with the separator properly later, via RegExp
    arguments: string;
}

// Helper that parses the given line as a tool invocation.
// The full path that is returned is calculated with the following logic:
//     - make a full path out of the one given in the makefile
//       and the current path that is calculated as of now
//     - if the tool is not found at the full path above and if requested,
//       it will be searched in all the paths of the PATH environment variable
//       and the first one found will be returned
// TODO: handle the following corner cases:
//     - quotes only around directory (file name outside quotes)
//     - path containing "toolName(no extension) " in the middle
function parseLineAsTool(
    line: string,
    toolNames: string[],
    currentPath: string
): ToolInvocation | undefined {
    // - any spaces/tabs before the tool invocation
    // - with or without path (relative -to the makefile location- or full)
    // - with or without extension (windows only)
    // - with or without quotes
    // - must have at least one space or tab after the tool invocation
    let regexpStr: string = '^[\\s\\"]*(.*?)(';
    if (process.platform === "win32") {
        regexpStr += toolNames.join('\\.exe|');

        // make sure to append extension if the array of tools has only one element,
        // in which case .join is not doing anything
        if (toolNames.length === 1) {
            regexpStr += ('\\.exe');
        }

        regexpStr += '|';
    }

    regexpStr += toolNames.join('|') + ')[\\s\\"]+(.*)$';

    let regexp: RegExp = RegExp(regexpStr, "mg");
    let match: RegExpExecArray | null = regexp.exec(line);

    if (!match) {
        return undefined;
    }

    let toolPathInMakefile: string = match[1];
    let toolNameInMakefile: string = match[2];
    if (process.platform === "win32" && !path.extname(toolNameInMakefile)) {
        toolNameInMakefile += ".exe";
    }

    toolPathInMakefile = toolPathInMakefile.trimLeft();
    let toolFullPath: string = util.makeFullPath(toolPathInMakefile + toolNameInMakefile, currentPath);
    toolFullPath = util.removeQuotes(toolFullPath);
    let toolFound: boolean = util.checkFileExistsSync(toolFullPath);

    // Reject a regexp match that doesn't have a real path before the tool invocation,
    // like for example link.exe /out:cl.exe being mistakenly parsed as a compiler command.
    // Basically, only spaces and/or tabs and/or a valid path are allowed before the compiler name.
    // There is no other easy way to eliminate that case via the regexp
    // (it must accept a string before the tool).
    // For now, we consider a path as valid if it can be found on disk.
    // TODO: be able to recognize a string as a valid path even if it doesn't exist on disk,
    // in case the project has a setup phase that is copying/installing stuff (like the toolset)
    // and it does not have yet a build in place, therefore a path or file is not yet found on disk,
    // even if it is valid.
    // In other words, we allow the tool to not be found only if the makefile invokes it without any path,
    // which opens the possibility of searching the tool through all the paths in the PATH environment variable.
    // Note: when searching for execution targets in the makefile, if a binary was not previously built,
    // the extension will not detect it for a launch configuration because of this following return.
    if (toolPathInMakefile !== "" && !toolFound) {
        return undefined;
    }

    return {
        pathInMakefile: toolPathInMakefile,
        fullPath: toolFullPath,
        arguments: match[3],
        found: toolFound
    };
}

// Helper to identify anything that looks like a compiler switch in the given command string.
// The result is passed to IntelliSense custom configuration provider as compilerArgs.
// excludeArgs helps with narrowing down the search, when we know for sure that we're not
// interested in some switches. For example, -D, -I, -FI, -include, -std are treated separately.
function parseAnySwitchFromToolArguments(args: string, excludeArgs: string[]): string[] {
    // Identify the non value part of the switch: prefix, switch name
    // and what may separate this from an eventual switch value
    let switches: string[] = [];
    let regExpStr: string = "(^|,|\\s+)(--|-" +
                            // On Win32 allow '/' as switch prefix as well,
                            // otherwise it conflicts with path character
                            (process.platform === "win32" ? "|\\/" : "") +
                            ")([a-zA-Z0-9_]+)";
    let regexp: RegExp = RegExp(regExpStr, "mg");
    let match1: RegExpExecArray | null;
    let match2: RegExpExecArray | null;
    let index1: number = -1;
    let index2: number = -1;

    // With every loop iteration we need 2 switch matches so that we analyze the text
    // that is between them. If the current match is the last one, then we will analyze
    // everything until the end of line.
    match1 = regexp.exec(args);
    while (match1) {
        // Marks the beginning of the current switch (prefix + name).
        // The exact switch prefix is needed when we call other parser helpers later
        // and also CppTools expects the compiler arguments to be prefixed
        // when received from the custom providers.
        index1 = regexp.lastIndex - match1[0].length;
        // skip over the switches separator if it happens to be comma
        if (match1[0][0] === ",") {
            index1++;
        }

        // Marks the beginning of the next switch
        match2 = regexp.exec(args);
        if (match2) {
            index2 = regexp.lastIndex - match2[0].length;
        } else {
            index2 = args.length;
        }

        // The substring to analyze for the current switch.
        // It doesn't help to look beyond the next switch match.
        let partialArgs: string = args.substring(index1, index2);
        let swi: string = match1[3];
        swi = swi.trim();

        // Skip over any switches that we know we don't need
        let exclude: boolean = false;
        for (const arg of excludeArgs) {
            if (swi.startsWith(arg)) {
                exclude = true;
                break;
            }
        }

        if (!exclude) {
            // The other parser helpers differ from this one by the fact that they know
            // what switch they are looking for. This helper first identifies anything
            // that looks like a switch and then calls parseMultipleSwitchFromToolArguments
            // which knows how to parse complex scenarios of spaces, quotes and other characters.
            let swiValues: string[] = parseMultipleSwitchFromToolArguments(partialArgs, swi);

            // If no values are found, it means the switch has simple syntax.
            // Add this to the array.
            if (swiValues.length === 0) {
                swiValues.push(swi);
            }

            swiValues.forEach(value => {
                // The end of the current switch value
                let index3: number = partialArgs.indexOf(value) + value.length;
                let finalSwitch: string = partialArgs.substring(0, index3);

                // Remove the switch prefix because it's not needed by CppTools (SourceFileConfiguration.compilerArgs).
                finalSwitch = finalSwitch.trim();
                switches.push(finalSwitch);
            });
        }

        match1 = match2;
    }

    return switches;
}

// Helper that parses for a particular switch that can occur one or more times
// in the tool command line (example -I or -D for compiler)
// and returns an array of the values passed via that switch
// todo: refactor common parts in parseMultipleSwitchFromToolArguments and parseSingleSwitchFromToolArguments
function parseMultipleSwitchFromToolArguments(args: string, sw: string): string[] {
    // - '-' or '/' or '--' as switch prefix
    // - before each switch, we allow only for one or more spaces/tabs OR begining of line,
    //   to reject a case where a part of a path looks like a switch with its value
    //    (example: "drive:/dir/Ifolder" taking /Ifolder as include switch).
    // - can be wrapped by a pair of ', before the switch prefix and after the switch value
    //    (example: '-DMY_DEFINE=SOMETHING' or '/I drive/folder/subfolder').
    // - one or none or more spaces/tabs or ':' or '=' between the switch and the value
    //    (examples): -Ipath, -I path, -I    path, -std=gnu89
    // - the value can be wrapped by a pair of ", ' or `, even simmetrical combinations ('"..."')
    //   and should be able to not stop at space when inside the quote characters.
    //    (examples): -D'MY_DEFINE', -D "MY_DEFINE=SOME_VALUE", -I`drive:/folder with space/subfolder`
    // - when the switch value contains a '=', the right half can be also quoted by ', ", ` or '"..."'
    //   and should be able to not stop at space when inside the quote characters.
    //    (example): -DMY_DEFINE='"SOME_VALUE"'
    let regexpStr: string = '(^|\\s+)' + // start of line or any amount of space character
                            '\\\'?' + // optional quoting around the whole construct (prefix, switch name and value)
                            // prefix, switch name, separator between switch name and switch value
                            '(' +
                                '\\/' + sw + '(:|=|\\s*)|-' + sw + '(:|=|\\s*)|--' + sw + '(:|=|\\s*)' +
                            ')' +
                            // the switch value
                            '(' +
                                '\\`[^\\`]*?\\`|' + // anything between `
                                '\\\'[^\\\']*?\\\'|' + // anything between '
                                '\\"[^\\"]*?\\"|' + // anything between "
                                // not fully quoted switch value scenarios
                                '(' +
                                    // the left side (or whole value if no '=' is following)
                                    '(' +
                                        '[^\\s=,]+' + // not quoted switch value component
                                                      // comma is excluded because it can be a switch separator sometimes
                                    ')' +
                                    '(' +
                                        '=' + // separator between switch value left side and right side
                                        '(' +
                                            '\\`[^\\`]*?\\`|' + // anything between `
                                            '\\\'[^\\\']*?\\\'|' + // anything between '
                                            '\\"[^\\"]*?\\"|' + // anything between "
                                            '[^\\s,]+' +  // not quoted right side of switch value
                                                          // comma is excluded because it can be a switch separator sometimes
                                                          // equal is actually allowed (example gcc switch: -fmacro-prefix-map=./= )
                                        ')' +
                                    ')?' +
                                ')' +
                            ')\\\'?';
    let regexp: RegExp = RegExp(regexpStr, "mg");
    let match: RegExpExecArray | null;
    let results: string[] = [];

    match = regexp.exec(args);
    while (match) {
        let result: string = match[6];
        if (result) {
            result = result.trim();
            result = result.replace(/"/g, "");
            results.push(result);
        }
        match = regexp.exec(args);
    }

    return results;
}

// Helper that parses for any switch from a set that can occur one or more times
// in the tool command line and returns an array of the values passed via all of the identified switches.
// It is based on parseMultipleSwitchFromToolArguments (extends the regex for more switches
// and also accepts a switch without a following value, like -m32 or -m64 are different from -arch:arm).
// This is useful especially when we need the order of these different switches in the command line:
// for example, when we want to know which switch wins (for cancelling pairs or for overriding switches).
// Parsing the switches separately wouldn't give us the order information.
// Also, we don't have yet a function to parse the whole string of arguments into individual arguments,
// so that we anaylze each switch one by one, thus knowing the order.
// TODO: review the regexp for parseMultipleSwitchFromToolArguments to make sure all new capabilities
// are reflected in the regexp here (especially around quoting scenarios and '=').
// For now it's not critical because parseMultipleSwitchesFromToolArguments is called for target
// architecture switches which don't have such complex scenarios.
function parseMultipleSwitchesFromToolArguments(args: string, simpleSwitches: string[], valueSwitches: string[]): string[] {
    // - '-' or '/' or '--' as switch prefix
    // - before each switch, we allow only for one or more spaces/tabs OR begining of line,
    //   to reject a case where a part of a path looks like a switch with its value
    // - can be wrapped by a pair of ', before the switch prefix and after the switch value
    // - the value can be wrapped by a pair of "
    // - one or none or more spaces/tabs between the switch and the value
    let regexpStr: string = '(^|\\s+)\\\'?(';
    valueSwitches.forEach(sw => {
        regexpStr += '\\/' + sw + '(:|=|\\s*)|-' + sw + '(:|=|\\s*)|--' + sw + '(:|=|\\s*)';
        // Make sure we don't append '|' after the last extension value
        if (sw !== valueSwitches[valueSwitches.length - 1]) {
            regexpStr += '|';
        }
    });
    regexpStr += ')(\\".*?\\"|[^\\\'\\s]+)';
    regexpStr += '|((\\/|-|--)(' + simpleSwitches.join('|') + '))';
    regexpStr += '\\\'?';

    let regexp: RegExp = RegExp(regexpStr, "mg");
    let match: RegExpExecArray | null;
    let results: string[] = [];

    match = regexp.exec(args);
    while (match) {
        // If the current match is a simple switch, find it at index 15, otherwise at 12.
        // In each scenario, only one will have a value while the other is undefined.
        let result: string = match[12] || match[15];
        if (result) {
            result = result.trim();
            result = result.replace(/"/g, "");
            results.push(result);
        }
        match = regexp.exec(args);
    }

    return results;
}

// Helper that parses for a particular switch that can occur once in the tool command line,
// or if it is allowed to be specified more than once, the latter would override the former.
// The switch is an array of strings (as opposed to a simple string)
// representing all the alternative switches in distinct toolsets (cl, versus gcc, versus clang, etc)
// of the same conceptual argument of the given tool.
// The helper returns the value passed via the given switch
// Examples for compiler: -std:c++17, -Fotest.obj, -Fe test.exe
// Example for linker: -out:test.exe versus -o a.out
// TODO: review the regexp for parseMultipleSwitchFromToolArguments to make sure all new capabilities
// are reflected in the regexp here (especially around quoting scenarios and '=').
// For now it's not critical because parseSingleSwitchFromToolArguments is called for switches
// that have simple value scenarios.
function parseSingleSwitchFromToolArguments(args: string, sw: string[]): string | undefined {
    // - '-' or '/' or '--' as switch prefix
    // - before the switch, we allow only for one or more spaces/tabs OR begining of line,
    //   to reject a case where a part of a path looks like a switch with its value
    // - can be wrapped by a pair of ', before the switch prefix and after the switch value
    // - the value can be wrapped by a pair of "
    // -  ':' or '=' or one/none/more spaces/tabs between the switch and the value
    let regexpStr: string = '(^|\\s+)\\\'?(\\/|-|--)(' + sw.join("|") + ')(:|=|\\s*)(\\".*?\\"|[^\\\'\\s]+)\\\'?';
    let regexp: RegExp = RegExp(regexpStr, "mg");
    let match: RegExpExecArray | null;
    let results: string[] = [];

    match = regexp.exec(args);
    while (match) {
        let result: string = match[5];
        if (result) {
            result = result.trim();
            result = result.replace(/"/g, "");
            results.push(result);
        }
        match = regexp.exec(args);
    }

    return results.pop();
}

// Helper that answers whether a particular switch is passed to the tool.
// When calling this helper, we are not interested in obtaining the
// (or there is no) value passed in via the switch.
// There must be at least one space/tab before the switch,
// so that we don't match a path by mistake.
// Same after the switch, in case the given name is a substring
// of another switch name. Or have the switch be the last in the command line.
// Examples: we call this helper for /c compiler switch or /dll linker switch.
// TODO: detect sets of switches that cancel each other to return a more
// accurate result in case of override (example: /TC and /TP)
function isSwitchPassedInArguments(args: string, sw: string[]): boolean {
    // - '-' or '/' or '--' as switch prefix
    // - one or more spaces/tabs after
    let regexpStr: string = '((\\s+)|^)(\\/|-|--)(' + sw.join("|") + ')((\\s+)|$)';
    let regexp: RegExp = RegExp(regexpStr, "mg");

    if (regexp.exec(args)) {
        return true;
    }

    return false;
}

// Helper that parses for files (of given extensions) that are given as arguments to a tool
// TODO: consider non standard extensions (or no extension at all) in the presence of TC/TP.
// Attention to obj, pdb or exe files tied to /Fo, /Fd and /Fe
// TODO: consider also ' besides "
function parseFilesFromToolArguments(args: string, exts: string[]): string[] {
    // no switch prefix and no association yet with a preceding switch
    // one or more spaces/tabs before (or beginning of line) and after (or end of line)
    // with or without quotes surrounding the argument
    //    - if surrounding quotes, don't allow another quote in between
    // (todo: handle the scenario when quotes enclose just the directory path, without the file name)
    let regexpStr: string = '(';
    exts.forEach(ext => {
        regexpStr += '\\".[^\\"]*?\\.' + ext + '\\"|';
        regexpStr += '\\S+\\.' + ext;
        // Make sure we don't append '|' after the last extension value
        if (ext !== exts[exts.length - 1]) {
            regexpStr += '|';
        }
    });
    regexpStr += ')(\\s+|$)';

    let regexp: RegExp = RegExp(regexpStr, "mg");
    let match: string[] | null;
    let files: string[] = [];

    match = regexp.exec(args);
    while (match) {
        let result: string = match[1];
        if (result) {
            result = result.trim();
            result = result.replace(/"/g, "");
            files.push(result);
        }
        match = regexp.exec(args);
    }

    return files;
}

// Helper that identifies system commands (cd, cd -, pushd, popd) and make.exe change directory switch (-C)
// to calculate the effect on the current path, also remembering the transition in the history stack.
// The current path is always the last one into the history.
function currentPathAfterCommand(line: string, currentPathHistory: string[]): string[] {
    line = line.trimLeft();
    line = line.trimRight();

    let lastCurrentPath: string = (currentPathHistory.length > 0) ? currentPathHistory[currentPathHistory.length - 1] : "";
    let newCurrentPath: string = "";

    if (line.startsWith('cd -')) {
        // Swap the last two current paths in the history.
        if (lastCurrentPath) {
            currentPathHistory.pop();
        }

        let lastCurrentPath2: string = (currentPathHistory.length > 0) ? currentPathHistory.pop() || "" : lastCurrentPath;

        logger.message("Analyzing line: " + line, "Verbose");
        logger.message("CD- command: leaving directory " + lastCurrentPath + " and entering directory " + lastCurrentPath2, "Verbose");
        currentPathHistory.push(lastCurrentPath);
        currentPathHistory.push(lastCurrentPath2);
    } else if (line.startsWith('popd') || line.includes('Leaving directory')) {
        let lastCurrentPath: string = (currentPathHistory.length > 0) ? currentPathHistory[currentPathHistory.length - 1] : "";
        currentPathHistory.pop();
        let lastCurrentPath2: string = (currentPathHistory.length > 0) ? currentPathHistory[currentPathHistory.length - 1] : "";
        logger.message("Analyzing line: " + line, "Verbose");
        logger.message("POPD command or end of MAKE -C: leaving directory " + lastCurrentPath + " and entering directory " + lastCurrentPath2, "Verbose");
    } else if (line.startsWith('cd')) {
        newCurrentPath = util.makeFullPath(line.slice(3), lastCurrentPath);

        // For "cd-" (which toggles between the last 2 current paths),
        // we must always keep one previous current path in the history.
        // Don't pop if the history has only one path as of now,
        // even if this wasn't a pushd.
        if (currentPathHistory.length > 1) {
            currentPathHistory = [];
            currentPathHistory.push(lastCurrentPath);
        }

        currentPathHistory.push(newCurrentPath);
        logger.message("Analyzing line: " + line, "Verbose");
        logger.message("CD command: entering directory " + newCurrentPath, "Verbose");
    } else if (line.startsWith('pushd')) {
        newCurrentPath = util.makeFullPath(line.slice(6), lastCurrentPath);
        currentPathHistory.push(newCurrentPath);
        logger.message("Analyzing line: " + line, "Verbose");
        logger.message("PUSHD command: entering directory " + newCurrentPath, "Verbose");
    } else if (line.includes('Entering directory')) { // equivalent to pushd
        // The make switch print-directory wraps the folder in various ways.
        let match: RegExpMatchArray | null = line.match("(.*)(Entering directory ['`\"])(.*)['`\"]");
        if (match) {
            newCurrentPath = util.makeFullPath(match[3], lastCurrentPath) || "";
        } else {
            newCurrentPath = "Could not parse directory";
        }

        logger.message("Analyzing line: " + line, "Verbose");
        logger.message("MAKE -C: entering directory " + newCurrentPath, "Verbose");
        currentPathHistory.push(newCurrentPath);
    }

    return currentPathHistory;
}

export interface CustomConfigProviderItem {
    defines: string[];
    includes: string[];
    forcedIncludes: string[];
    standard: util.StandardVersion;
    intelliSenseMode: util.IntelliSenseMode;
    compilerFullPath: string;
    compilerArgs: string[];
    files: string[];
    windowsSDKVersion?: string;
}

// Parse the output of the make dry-run command in order to provide CppTools
// with information about includes, defines, compiler path....etc...
// as needed by CustomConfigurationProvider
export async function parseCustomConfigProvider(cancel: vscode.CancellationToken, dryRunOutputStr: string,
                                                statusCallback: (message: string) => void,
                                                onFoundCustomConfigProviderItem: (customConfigProviderItem: CustomConfigProviderItem) => void,
                                                endCallback: (retc: number) => void): Promise<number> {
    if (cancel.isCancellationRequested) {
        return make.ConfigureBuildReturnCodeTypes.cancelled;
    }

    cancel.onCancellationRequested(() => {
        endCallback(make.ConfigureBuildReturnCodeTypes.cancelled);
    });

    return new Promise<number>(async function (resolve, reject): Promise<void> {
        logger.message('Parsing dry-run output for CppTools Custom Configuration Provider.');

        // Empty the cummulative browse path built during the previous dry-run parsing
        cpptools.clearCummulativeBrowsePath();

        // Current path starts with workspace root and can be modified
        // with prompt commands like cd, cd-, pushd/popd or with -C make switch
        let currentPath: string = vscode.workspace.rootPath || "";
        let currentPathHistory: string[] = [currentPath];

        // Read the dry-run output line by line, searching for compilers and directory changing commands
        // to construct information for the CppTools custom configuration
        let dryRunOutputLines: string[] = dryRunOutputStr.split("\n");
        let numberOfLines: number = dryRunOutputLines.length;
        let index: number = 0;

        function doChunk(): void {
            let chunkIndex: number = 0;
            while (index < numberOfLines && chunkIndex <= chunkSize) {
                if (cancel.isCancellationRequested) {
                    break;
                }

                let line: string = dryRunOutputLines[index];

                statusCallback("Parsing for IntelliSense");
                currentPathHistory = currentPathAfterCommand(line, currentPathHistory);
                currentPath = currentPathHistory[currentPathHistory.length - 1];

                let compilerTool: ToolInvocation | undefined = parseLineAsTool(line, compilers, currentPath);
                if (compilerTool) {
                    logger.message("Found compiler command: " + line, "Verbose");

                    // Compiler path is either what the makefile provides or found in the PATH environment variable or empty
                    let compilerFullPath: string = compilerTool.fullPath || "";
                    if (!compilerTool.found) {
                        let toolBaseName: string = path.basename(compilerFullPath);
                        compilerFullPath = path.join(util.toolPathInEnv(toolBaseName) || "", toolBaseName);
                    }
                    logger.message("    Compiler path: " + compilerFullPath, "Verbose");

                    let compilerArgs: string[] = [];
                    compilerArgs = parseAnySwitchFromToolArguments(compilerTool.arguments, ["I", "FI", "include", "D", "std"]);
                    logger.message("    Compiler args: " + compilerArgs.join(";"), "Verbose");

                    // Parse and log the includes, forced includes and the defines
                    let includes: string[] = parseMultipleSwitchFromToolArguments(compilerTool.arguments, 'I');
                    includes = util.makeFullPaths(includes, currentPath);
                    logger.message("    Includes: " + includes.join(";"), "Verbose");
                    let forcedIncludes: string[] = parseMultipleSwitchFromToolArguments(compilerTool.arguments, 'FI');
                    forcedIncludes = forcedIncludes.concat(parseMultipleSwitchFromToolArguments(compilerTool.arguments, 'include'));
                    forcedIncludes = util.makeFullPaths(forcedIncludes, currentPath);
                    logger.message("    Forced includes: " + forcedIncludes.join(";"), "Verbose");

                    let defines: string[] = parseMultipleSwitchFromToolArguments(compilerTool.arguments, 'D');
                    logger.message("    Defines: " + defines.join(";"), "Verbose");

                    // Parse the IntelliSense mode
                    // how to deal with aliases and symlinks (CC, C++), which can point to any toolsets
                    let targetArchitecture: util.TargetArchitecture = getTargetArchitecture(compilerTool.arguments);
                    let intelliSenseMode: util.IntelliSenseMode = getIntelliSenseMode(ext.extension.getCppToolsVersion(), compilerFullPath, targetArchitecture);
                    logger.message("    IntelliSense mode: " + intelliSenseMode, "Verbose");

                    // For windows, parse the sdk version
                    let windowsSDKVersion: string | undefined = "";
                    if (process.platform === "win32") {
                        windowsSDKVersion = process.env["WindowsSDKVersion"];
                        if (windowsSDKVersion) {
                            logger.message('Windows SDK Version: ' + windowsSDKVersion, "Verbose");
                        }
                    }

                    // Parse the source files
                    let files: string[] = parseFilesFromToolArguments(compilerTool.arguments, sourceFileExtensions);
                    files = util.makeFullPaths(files, currentPath);
                    logger.message("    Source files: " + files.join(";"), "Verbose");

                    // The language represented by this compilation command
                    let language: util.Language;
                    let hasC: boolean = files.filter(file => (file.endsWith(".c"))).length > 0;
                    let hasCpp: boolean = files.filter(file => (file.endsWith(".cpp"))).length > 0;
                    if (hasC && !hasCpp) {
                        language = "c";
                    } else if (hasCpp && !hasC) {
                        language = "cpp";
                    }

                    // /TP and /TC (for cl.exe only) overwrite the meaning of the source files extensions
                    if (isSwitchPassedInArguments(compilerTool.arguments, ['TP'])) {
                        language = "cpp";
                    } else if (isSwitchPassedInArguments(compilerTool.arguments, ['TC'])) {
                        language = "c";
                    }

                    // Parse the C/C++ standard as given in the compiler command line
                    let standardStr: string | undefined = parseSingleSwitchFromToolArguments(compilerTool.arguments, ["std"]);

                    // If the command is compiling the same extension or uses -TC/-TP, send all the source files in one batch.
                    if (language) {
                        // More standard validation and defaults, in the context of the whole command.
                        let standard: util.StandardVersion = parseStandard(ext.extension.getCppToolsVersion(), standardStr, language);
                        logger.message("    Standard: " + standard, "Verbose");

                        if (ext.extension) {
                            onFoundCustomConfigProviderItem({ defines, includes, forcedIncludes, standard, intelliSenseMode, compilerFullPath, compilerArgs, files, windowsSDKVersion });
                        }
                    } else {
                        // If the compiler command is mixing c and c++ source files, send a custom configuration for each of the source files separately,
                        // to be able to accurately validate and calculate the standard based on the correct language.
                        files.forEach(file => {
                            if (file.endsWith(".cpp")) {
                                language = "cpp";
                            } else if (file.endsWith(".c")) {
                                language = "c";
                            }

                            // More standard validation and defaults, in the context of each source file.
                            let standard: util.StandardVersion = parseStandard(ext.extension.getCppToolsVersion(), standardStr, language);
                            logger.message("    Standard: " + standard, "Verbose");

                            if (ext.extension) {
                                onFoundCustomConfigProviderItem({ defines, includes, forcedIncludes, standard, intelliSenseMode, compilerFullPath, compilerArgs, files: [file], windowsSDKVersion });
                            }
                        });
                    }
                } // if (compilerTool) {

                index++;
                if (index === numberOfLines) {
                    resolve(make.ConfigureBuildReturnCodeTypes.success);
                    endCallback(make.ConfigureBuildReturnCodeTypes.success);
                }

                chunkIndex++;
                if (chunkIndex === chunkSize) {
                    setTimeout(doChunk, 0);
                }
            } // while loop
        } // doChunk function

        doChunk();
    }); // return new promise
}

// Target binaries arguments special handling
function filterTargetBinaryArgs(args: string[]): string[] {
    let processedArgs: string[] = [];

    for (const arg of args) {
        // Once we encounter a redirection character (pipe, stdout/stderr) remove it,
        // together with all the arguments that are following,
        // since they are not real parameters of the binary tool that is analyzed.
        if (arg === '>' || arg === '1>' || arg === '2>' || arg === '|') {
            break;
        }

        processedArgs.push(arg);
    }

    return processedArgs;
}

// Parse the output of the make dry-run command in order to provide VS Code debugger
// with information about binaries, their execution paths and arguments
export async function parseLaunchConfigurations(cancel: vscode.CancellationToken, dryRunOutputStr: string,
                                                statusCallback: (message: string) => void,
                                                onFoundLaunchConfiguration: (launchConfiguration: configuration.LaunchConfiguration) => void,
                                                endCallback: (retc: number) => void): Promise<number> {
    if (cancel.isCancellationRequested) {
        return make.ConfigureBuildReturnCodeTypes.cancelled;
    }

    cancel.onCancellationRequested(() => {
        endCallback(make.ConfigureBuildReturnCodeTypes.cancelled);
    });

    return new Promise<number>(async function (resolve, reject): Promise<void> {
        // Current path starts with workspace root and can be modified
        // with prompt commands like cd, cd-, pushd/popd or with -C make switch
        let currentPath: string = vscode.workspace.rootPath || "";
        let currentPathHistory: string[] = [currentPath];

        // array of full path executables built by this makefile
        let targetBinaries: string[] = [];

        // The first pass of reading the dry-run output, line by line
        // searching for compilers, linkers and directory changing commands
        // to construct information for the launch configuration
        let dryRunOutputLines: string[] = dryRunOutputStr.split("\n");
        let numberOfLines: number = dryRunOutputLines.length;
        let index: number = 0;

        await scheduleTask(async (taskEndCallback: () => void) => {
            function doChunk1(): void {
                let chunkIndex: number = 0;
                while (index < numberOfLines && chunkIndex <= chunkSize) {
                    if (cancel.isCancellationRequested) {
                        break;
                    }

                    let line: string = dryRunOutputLines[index];
    
                    statusCallback("Parsing for launch targets: inspecting for link commands");
                    currentPathHistory = currentPathAfterCommand(line, currentPathHistory);
                    currentPath = currentPathHistory[currentPathHistory.length - 1];

                    // A target binary is usually produced by the linker with the /out or /o switch,
                    // but there are several scenarios (for win32 Microsoft cl.exe)
                    // when the compiler is producing an output binary directly (via the /Fe switch)
                    // or indirectly (based on some naming default rules in the absence of /Fe)
                    let linkerTargetBinary: string | undefined;
                    let compilerTargetBinary: string | undefined;

                    if (process.platform === "win32") {
                        let compilerTool: ToolInvocation | undefined = parseLineAsTool(line, compilers, currentPath);
                        if (compilerTool) {
                            // If a cl.exe is not performing only an obj compilation, deduce the output executable if possible
                            // Note: no need to worry about the DLL case that this extension doesn't support yet
                            // since a compiler can produce implicitly only an executable.

                            if (path.basename(compilerTool.fullPath).startsWith("cl")) {
                                if (!isSwitchPassedInArguments(compilerTool.arguments, ["c", "P", "E", "EP"])) {
                                    logger.message("Found compiler command:\n" + line, "Verbose");

                                    // First read the value of the /Fe switch (for cl.exe)
                                    compilerTargetBinary = parseSingleSwitchFromToolArguments(compilerTool.arguments, ["Fe"]);

                                    // Then assume first object file base name (defined with /Fo) + exe
                                    // The binary is produced in the same folder where the compiling operation takes place,
                                    // and not in an eventual different obj path.
                                    // Note: /Fo is not allowed on multiple sources compilations so there will be only one if found
                                    if (!compilerTargetBinary) {
                                        let objFile: string | undefined = parseSingleSwitchFromToolArguments(compilerTool.arguments, ["Fo"]);
                                        if (objFile) {
                                            let parsedObjPath: path.ParsedPath = path.parse(objFile);
                                            compilerTargetBinary = parsedObjPath.name + ".exe";
                                            logger.message("The compiler command is not producing a target binary explicitly. Assuming " +
                                                compilerTargetBinary + " from the first object passed in with /Fo", "Verbose");
                                        }
                                    } else {
                                        logger.message("Producing target binary with /Fe: " + compilerTargetBinary, "Verbose");
                                    }

                                    // Then assume first source file base name + exe.
                                    // The binary is produced in the same folder where the compiling operation takes place,
                                    // and not in an eventual different source path.
                                    if (!compilerTargetBinary) {
                                        let srcFiles: string[] | undefined = parseFilesFromToolArguments(compilerTool.arguments, sourceFileExtensions);
                                        if (srcFiles.length >= 1) {
                                            let parsedSourcePath: path.ParsedPath = path.parse(srcFiles[0]);
                                            compilerTargetBinary = parsedSourcePath.name + ".exe";
                                            logger.message("The compiler command is not producing a target binary explicitly. Assuming " +
                                                compilerTargetBinary + " from the first source file passed in", "Verbose");
                                        }
                                    }
                                }
                            }

                            if (compilerTargetBinary) {
                                compilerTargetBinary = util.makeFullPath(compilerTargetBinary, currentPath);
                            }
                        }
                    }

                    let linkerTool: ToolInvocation | undefined = parseLineAsTool(line, linkers, currentPath);
                    if (linkerTool) {
                        // TODO: implement launch support for DLLs and LIBs, besides executables.
                        if (!isSwitchPassedInArguments(linkerTool.arguments, ["dll", "lib", "shared"])) {
                            // Gcc/Clang tools can also perform linking so don't parse any output binary
                            // if there are switches passed in to cause early stop of compilation: -c, -E, -S
                            // (-o will not point to an executable)
                            // Also, the ld switches -r and -Ur do not produce executables.
                            if (!isSwitchPassedInArguments(linkerTool.arguments, ["c", "E", "S", "r", "Ur"])) {
                                linkerTargetBinary = parseSingleSwitchFromToolArguments(linkerTool.arguments, ["out", "o"]);
                                logger.message("Found linker command: " + line, "Verbose");

                                if (!linkerTargetBinary) {
                                    // For Microsoft link.exe, the default output binary takes the base name
                                    // of the first file (obj, lib, etc...) that is passed to the linker.
                                    // The binary is produced in the same folder where the linking operation takes place,
                                    // and not in an eventual different obj/lib path.
                                    if (process.platform === "win32" && path.basename(linkerTool.fullPath).startsWith("link")) {
                                        let files: string[] = parseFilesFromToolArguments(linkerTool.arguments, ["obj", "lib"]);
                                        if (files.length >= 1) {
                                            let parsedPath: path.ParsedPath = path.parse(files[0]);
                                            let targetBinaryFromFirstObjLib: string = parsedPath.name + ".exe";
                                            logger.message("The link command is not producing a target binary explicitly. Assuming " +
                                                targetBinaryFromFirstObjLib + " based on first object passed in", "Verbose");
                                            linkerTargetBinary = targetBinaryFromFirstObjLib;
                                        }
                                    } else {
                                        // The default output binary from a linking operation is usually a.out on linux/mac,
                                        // produced in the same folder where the toolset is run.
                                        logger.message("The link command is not producing a target binary explicitly. Assuming a.out", "Verbose");
                                        linkerTargetBinary = "a.out";
                                    }
                                } else {
                                    logger.message("Producing target binary: " + linkerTargetBinary, "Verbose");
                                }
                            }

                            if (linkerTargetBinary) {
                                linkerTargetBinary = util.makeFullPath(linkerTargetBinary, currentPath);
                            }
                        }
                    }

                    // It is not possible to have compilerTargetBinary and linkerTargetBinary both defined,
                    // because a dry-run output line cannot be a compilation and an explicit link at the same time.
                    // (cl.exe with /link switch is split into two lines - cl.exe and link.exe - during dry-run preprocessing).
                    // Also for gcc/clang, -o switch or the default output will be a .o in the presence of -c and an executable otherwise.
                    let targetBinary: string | undefined = linkerTargetBinary || compilerTargetBinary;
                    if (targetBinary) {
                        targetBinaries.push(targetBinary);

                        // Include limited launch configuration, when only the binary is known,
                        // in which case the execution path is defaulting to workspace root folder
                        // and there are no args.
                        let launchConfiguration: configuration.LaunchConfiguration = {
                            binaryPath: targetBinary,
                            cwd: vscode.workspace.rootPath || "",
                            binaryArgs: []
                        };

                        logger.message("Adding launch configuration:\n" + configuration.launchConfigurationToString(launchConfiguration), "Verbose");
                        onFoundLaunchConfiguration(launchConfiguration);
                    }

                    index++;
                    if (index === numberOfLines) {
                        taskEndCallback();
                    }

                    chunkIndex++;
                    if (chunkIndex === chunkSize) {
                        setTimeout(doChunk1, 0);
                    }
                } // while loop
            } // doChunk1 function

            doChunk1();
        }); // scheduleTask

        // If no binaries are found to be built, there is no point in parsing for invoking targets
        if (targetBinaries.length === 0) {
            resolve(make.ConfigureBuildReturnCodeTypes.success);
            endCallback(make.ConfigureBuildReturnCodeTypes.success);
            return;
        }

        // For each of the built binaries identified in the dry-run pass above,
        // search the makefile for possible targets that are invoking them,
        // to update the launch configuration with their name, full path, execution path and args.
        // If a built binary is not having an execution target defined in the makefile,
        // the launch configuration will be limited to the version having only with their name and path,
        // workspace folder instead of another execution path and zero args.
        // If this is not sufficient, the user can at any time write an execution target
        // in the makefile or write a launch configuration in the settings json.

        // TODO: investigate the scenario when the binary is run relying on path environment variable
        // and attention to on the fly environment changes made by make.

        // Reset the current path since we are going to analyze path transitions again
        // with this second pass through the dry-run output lines,
        // while building the launch custom provider data.
        currentPath = vscode.workspace.rootPath || "";
        currentPathHistory = [currentPath];

        // Make also an array with only the base file names of the found target binaries.
        let targetBinariesNames: string[] = [];
        targetBinaries.forEach(target => {
            let parsedPath: path.ParsedPath = path.parse(target);
            if (!targetBinariesNames.includes(parsedPath.name)) {
                targetBinariesNames.push(parsedPath.name);
            }
        });

        index = 0;
        function doChunk2(): void {
            let chunkIndex: number = 0;
            while (index < numberOfLines && chunkIndex <= chunkSize) {
                if (cancel.isCancellationRequested) {
                    break;
                }

                let line: string = dryRunOutputLines[index];

                statusCallback("Parsing for launch targets: inspecting built binary invocations");
                currentPathHistory = currentPathAfterCommand(line, currentPathHistory);
                currentPath = currentPathHistory[currentPathHistory.length - 1];

                // Currently, the target binary invocation will not be identified if the line does not start with it,
                // because we need to be able to reject matches like "link.exe /out:mybinary.exe".
                // See comment in parseLineAsTool about not understanding well what it is that prepends
                // the target binary tool, unless we treat it as a path and verify its location on disk.
                // Because of this limitation, the extension might not present to the user
                // all the scenarios of arguments defined in the makefile for this target binary.
                // TODO: identify and parse properly all the valid scenarios of invoking a taget binary in a makefile:
                //       - @if (not) exist binary binary arg1 arg2 arg3
                //         (because an "@if exist" is not resolved by the dry-run and appears in the output)
                //       - cmd /c binary arg1 arg2 arg3
                //       - start binary
                let targetBinaryTool: ToolInvocation | undefined = parseLineAsTool(line, targetBinariesNames, currentPath);
                if (targetBinaryTool) {
                    logger.message("Found binary execution command: " + line, "Verbose");
                    // Include complete launch configuration: binary, execution path and args
                    // are known from parsing the dry-run
                    let splitArgs: string[] = targetBinaryTool.arguments ? targetBinaryTool.arguments.split(" ") : [];
                    if (splitArgs.length > 0) {
                        splitArgs = filterTargetBinaryArgs(splitArgs);
                    }

                    let launchConfiguration: configuration.LaunchConfiguration = {
                        binaryPath: targetBinaryTool.fullPath,
                        cwd: currentPath,
                        // TODO: consider optionally quoted arguments
                        binaryArgs: splitArgs
                    };

                    logger.message("Adding launch configuration:\n" + configuration.launchConfigurationToString(launchConfiguration), "Verbose");
                    onFoundLaunchConfiguration(launchConfiguration);
                }

                index++;
                if (index === numberOfLines) {
                    resolve(make.ConfigureBuildReturnCodeTypes.success);
                    endCallback(make.ConfigureBuildReturnCodeTypes.success);
                }

                chunkIndex++;
                if (chunkIndex === chunkSize) {
                    setTimeout(doChunk2, 0);
                }
            } // while loop
        } // doChunk2 function

        doChunk2();
    }); // return promise
}

/**
 * Determine the IntelliSenseMode based on hints from compiler path
 * and target architecture parsed from compiler flags.
 */
function getIntelliSenseMode(cppVersion: cpp.Version | undefined, compilerPath: string, targetArch: util.TargetArchitecture): util.IntelliSenseMode {
    const canUseArm: boolean = (cppVersion !== undefined && cppVersion >= cpp.Version.v4);
    const compilerName: string = path.basename(compilerPath || "").toLocaleLowerCase();
    if (compilerName === 'cl.exe') {
        const clArch: string = path.basename(path.dirname(compilerPath)).toLocaleLowerCase();
        switch (clArch) {
            case 'arm64':
                return canUseArm ? 'msvc-arm64' : 'msvc-x64';
            case 'arm':
                return canUseArm ? 'msvc-arm' : 'msvc-x86';
            case 'x86':
                return 'msvc-x86';
            case 'x64':
            default:
                return 'msvc-x64';
        }
    } else if (compilerName.indexOf('armclang') >= 0) {
        switch (targetArch) {
            case 'arm64':
                return canUseArm ? 'clang-arm64' : 'clang-x64';
            case 'arm':
            default:
                return canUseArm ? 'clang-arm' : 'clang-x86';
        }
    } else if (compilerName.indexOf('clang') >= 0) {
        switch (targetArch) {
            case 'arm64':
                return canUseArm ? 'clang-arm64' : 'clang-x64';
            case 'arm':
                return canUseArm ? 'clang-arm' : 'clang-x86';
            case 'x86':
                return 'clang-x86';
            case 'x64':
            default:
                return 'clang-x64';
        }
    } else if (compilerName.indexOf('aarch64') >= 0) {
        // Compiler with 'aarch64' in its name may also have 'arm', so check for
        // aarch64 compilers before checking for ARM specific compilers.
        return canUseArm ? 'gcc-arm64' : 'gcc-x64';
    } else if (compilerName.indexOf('arm') >= 0) {
        return canUseArm ? 'gcc-arm' : 'gcc-x86';
    } else if (compilerName.indexOf('gcc') >= 0 || compilerName.indexOf('g++') >= 0) {
        switch (targetArch) {
            case 'x86':
                return 'gcc-x86';
            case 'x64':
            default:
                return 'gcc-x64';
        }
    } else {
        // unknown compiler; pick platform defaults.
        if (process.platform === 'win32') {
            return 'msvc-x64';
        } else if (process.platform === 'darwin') {
            return 'clang-x64';
        } else {
            return 'gcc-x64';
        }
    }
}

/**
 * Determine the target architecture from the compiler flags present in the given compilation command.
 */
function getTargetArchitecture(compilerArgs: string): util.TargetArchitecture {
    // Go through all the possible target architecture switches.
    // For each switch, apply a set of rules to identify the target arch.
    // The last switch wins.
    let possibleArchs: string[] = parseMultipleSwitchesFromToolArguments(compilerArgs, ["m32", "m64"], ["arch", "march", "target"]);
    let targetArch: util.TargetArchitecture; // this starts as undefined

    possibleArchs.forEach(arch => {
        if (arch === "m32") {
            targetArch = "x86";
        } else if (arch === "m64") {
            targetArch = "x64";
        } else if (arch === "i686") {
            targetArch = "x86";
        } else if (arch === "amd64" || arch === "x86_64") {
            targetArch = "x64";
        } else if (arch === "aarch64" || arch === "armv8-a" || arch === "armv8.") {
            targetArch = "arm64";
        } else if (arch === "arm" || arch === "armv8-r" || arch === "armv8-m") {
            targetArch = "arm";
        } else {
            // Check if ARM version is 7 or earlier.
            const verStr: string | undefined = arch?.substr(5, 1);
            if (verStr) {
                const verNum: number = +verStr;
                if (verNum <= 7) {
                    targetArch = "arm";
                }
            }
        }
    });

    return targetArch;
}

function parseStandard(cppVersion: cpp.Version | undefined, std: string | undefined, language: util.Language): util.StandardVersion {
    let canUseGnu: boolean = (cppVersion !== undefined && cppVersion >= cpp.Version.v4);
    let standard: util.StandardVersion;
    if (!std) {
        // Standard defaults when no std switch is given
        if (language === "c") {
            return "c11";
        } else if (language === "cpp") {
            return "c++17";
        }
    } else if (language === "cpp") {
        standard = parseCppStandard(std, canUseGnu);
        if (!standard) {
            logger.message(`Unknown C++ standard control flag: ${std}`);
        }
    } else if (language === "c") {
        standard = parseCStandard(std, canUseGnu);
        if (!standard) {
            logger.message(`Unknown C standard control flag: ${std}`);
        }
    } else if (language === undefined) {
        standard = parseCppStandard(std, canUseGnu);
        if (!standard) {
            standard = parseCStandard(std, canUseGnu);
        }
        if (!standard) {
            logger.message(`Unknown standard control flag: ${std}`);
        }
    } else {
        logger.message("Unknown language");
    }

    return standard;
}

function parseCppStandard(std: string, canUseGnu: boolean): util.StandardVersion {
    const isGnu: boolean = canUseGnu && std.startsWith('gnu');
    if (std.endsWith('++2a') || std.endsWith('++20') || std.endsWith('++latest')) {
      return isGnu ? 'gnu++20' : 'c++20';
    } else if (std.endsWith('++17') || std.endsWith('++1z')) {
      return isGnu ? 'gnu++17' : 'c++17';
    } else if (std.endsWith('++14') || std.endsWith('++1y')) {
      return isGnu ? 'gnu++14' : 'c++14';
    } else if (std.endsWith('++11') || std.endsWith('++0x')) {
      return isGnu ? 'gnu++11' : 'c++11';
    } else if (std.endsWith('++03')) {
      return isGnu ? 'gnu++03' : 'c++03';
    } else if (std.endsWith('++98')) {
      return isGnu ? 'gnu++98' : 'c++98';
    } else {
      return undefined;
    }
  }

  function parseCStandard(std: string, canUseGnu: boolean): util.StandardVersion {
    // GNU options from: https://gcc.gnu.org/onlinedocs/gcc/C-Dialect-Options.html#C-Dialect-Options
    const isGnu: boolean = canUseGnu && std.startsWith('gnu');
    if (/(c|gnu)(90|89|iso9899:(1990|199409))/.test(std)) {
      return isGnu ? 'gnu89' : 'c89';
    } else if (/(c|gnu)(99|9x|iso9899:(1999|199x))/.test(std)) {
      return isGnu ? 'gnu99' : 'c99';
    } else if (/(c|gnu)(11|1x|iso9899:2011)/.test(std)) {
      return isGnu ? 'gnu11' : 'c11';
    } else if (/(c|gnu)(17|18|iso9899:(2017|2018))/.test(std)) {
      if (canUseGnu) {
        // cpptools supports 'c18' in same version it supports GNU std.
        return isGnu ? 'gnu18' : 'c18';
      } else {
        return 'c11';
      }
    } else {
      return undefined;
    }
  }<|MERGE_RESOLUTION|>--- conflicted
+++ resolved
@@ -78,13 +78,8 @@
                         foundTargetCallback(match[1]);
                     }
 
-<<<<<<< HEAD
                     statusCallback("Parsing build targets...");
                     match = regexpTarget.exec(extractedLog);
-=======
-                            statusCallback("Parsing build targets");
-                            match = regexpTarget.exec(extractedLog);
->>>>>>> f9811748
 
                     if (!match) {
                         done = true;
