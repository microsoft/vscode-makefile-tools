// Copyright (c) Microsoft Corporation.
// Licensed under the MIT license.

// TODO: support also the scenario of parsing a build log,
// to overcome some of --dry-run limitations
// (like some exceptions to the 'do not execute' rule
// or dependencies on a real build)

import * as configuration from "./configuration";
import * as cpp from "vscode-cpptools";
import * as ext from "./extension";
import * as logger from "./logger";
import * as make from "./make";
import * as path from "path";
import * as util from "./util";
import * as vscode from "vscode";

import * as nls from "vscode-nls";
nls.config({
  messageFormat: nls.MessageFormat.bundle,
  bundleFormat: nls.BundleFormat.standalone,
})();
const localize: nls.LocalizeFunc = nls.loadMessageBundle();

// List of compiler tools plus the most common aliases cc and c++
// ++ needs to be escaped for the regular expression in parseLineAsTool.
// Versioning and cross compilers naming variations dont' need to be included in this list,
// they will be considered in the regular expression.
// If one compiler name is a substring of another, include it after in this list.
// todo: any other scenarios of aliases and symlinks
// that would make parseLineAsTool to not match the regular expression,
// therefore wrongly skipping over compilation lines?
const compilers: string[] = [
  "ccache",
  "clang\\+\\+",
  "clang-cl",
  "clang-cpp",
  "clang",
  "gcc",
  "gpp",
  "cpp",
  "icc",
  "cc",
  "icl",
  "cl",
  "g\\+\\+",
  "c\\+\\+",
];
const linkers: string[] = [
  "ccache",
  "ilink",
  "link",
  "ld",
  "ccld",
  "gcc",
  "clang\\+\\+",
  "clang",
  "cc",
  "g\\+\\+",
  "c\\+\\+",
];
const sourceFileExtensions: string[] = ["cpp", "cc", "cxx", "c"];

const chunkSize: number = 100;

export async function parseTargets(
  cancel: vscode.CancellationToken,
  verboseLog: string,
  statusCallback: (message: string) => void,
  foundTargetCallback: (target: string) => void
): Promise<number> {
  if (cancel.isCancellationRequested) {
    return make.ConfigureBuildReturnCodeTypes.cancelled;
  }

  // Extract the text between "# Files" and "# Finished Make data base" lines
  // There can be more than one matching section.
  let regexpExtract: RegExp =
    /(# Files\n*)([\s\S]*?)(\n# Finished Make data base)/gm;
  let result: RegExpExecArray | null;
  let extractedLog: string = "";

  let matches: string[] = [];
  let match: string[] | null;
  result = await util.scheduleTask(() => regexpExtract.exec(verboseLog));

  while (result) {
    extractedLog = result[2];

    // Skip lines starting with {#,.} or preceeded by "# Not a target" and extract the target.
    // Additionally, if makefile.phonyOnlyTargets is true, include only targets
    // succeeded by "#  Phony target (prerequisite of .PHONY).".
    let regexpTargetStr: string =
      "^(?!\\n?[#\\.])(?<!^\\n?# Not a target:\\s*)\\s*(\\S*[^:]):\\s+";
    if (configuration.getPhonyOnlyTargets()) {
      regexpTargetStr +=
        ".*\\s+(?=#  Phony target \\(prerequisite of \\.PHONY\\)\\.)";
    }
    let regexpTarget: RegExp = RegExp(regexpTargetStr, "mg");

    match = regexpTarget.exec(extractedLog);

    if (match) {
      let done: boolean = false;
      let doParsingChunk: () => void = () => {
        let chunkIndex: number = 0;

        while (match && chunkIndex <= chunkSize) {
          // Make sure we don't insert duplicates.
          // They can be caused by the makefile syntax of defining variables for a target.
          // That creates multiple lines with the same target name followed by :,
          // which is the pattern parsed here.
          if (!matches.includes(match[1])) {
            matches.push(match[1]);
            foundTargetCallback(match[1]);
          }

          statusCallback("Parsing build targets...");
          match = regexpTarget.exec(extractedLog);

          if (!match) {
            done = true;
          }

          chunkIndex++;
        }
      };
      while (!done) {
        if (cancel.isCancellationRequested) {
          return make.ConfigureBuildReturnCodeTypes.cancelled;
        }

        await util.scheduleTask(doParsingChunk);
      }
    } // if match

    result = await util.scheduleTask(() => regexpExtract.exec(verboseLog));
  } // while result

  return cancel.isCancellationRequested
    ? make.ConfigureBuildReturnCodeTypes.cancelled
    : make.ConfigureBuildReturnCodeTypes.success;
}

export interface PreprocessDryRunOutputReturnType {
  retc: number;
  elapsed: number;
  result?: string;
}

// Make various preprocessing transformations on the dry-run output
// TODO: "cmd -c", "start cmd", "exit"
export async function preprocessDryRunOutput(
  cancel: vscode.CancellationToken,
  dryRunOutputStr: string,
  statusCallback: (message: string) => void
): Promise<PreprocessDryRunOutputReturnType> {
  let preprocessedDryRunOutputStr: string = dryRunOutputStr;

  if (cancel.isCancellationRequested) {
    return {
      retc: make.ConfigureBuildReturnCodeTypes.cancelled,
      elapsed: 0,
    };
  }

  let startTime: number = Date.now();
  statusCallback("Preprocessing the dry-run output");

  // Array of tasks required to be executed during the preprocess configure phase
  let preprocessTasks: (() => void)[] = [];

  // Expand {REPO:VSCODE-MAKEFILE-TOOLS} to the full path of the root of the extension
  // This is used for the pre-created dry-run logs consumed by the tests,
  // in order to be able to have source files and includes for the test repro
  // within the test subfolder of the extension repo, while still exercising full paths for parsing
  // and not generating a different output with every new location where Makefile Tools is enlisted.
  // A real user scenario wouldn't need this construct.
  preprocessTasks.push(function (): void {
    if (process.env["MAKEFILE_TOOLS_TESTING"] === "1") {
      let extensionRootPath: string = path.resolve(__dirname, "../");
      preprocessedDryRunOutputStr = preprocessedDryRunOutputStr.replace(
        /{REPO:VSCODE-MAKEFILE-TOOLS}/gm,
        extensionRootPath
      );
    }
  });

  // Some compiler/linker commands are split on multiple lines.
  // At the end of every intermediate line is at least a space, then a \ and end of line.
  // Concatenate all these lines to see clearly each command on one line.
  let regexp: RegExp = /(\\$\n)|(\\\\$\n)/gm;
  preprocessTasks.push(function (): void {
    preprocessedDryRunOutputStr = preprocessedDryRunOutputStr.replace(
      regexp,
      " "
    );
  });

  // In case we parse a build log (as opposed to a dryrun log) for a project using libtool,
  // capture the compiler commands reported by the libtool output.
  // They may be redundant with the corresponding line from the dryrun (which is present in the build log as well)
  // but in case of $ variables and commands invoked on the fly, the second time all are resolved/expanded
  // and we can actually send good IntelliSense information for a good source code URL.
  // For such a case, look at MONO (git clone https://github.com/mono/mono.git), for source code cordxtra.c
  // Line with the original command, containing a 'test' command to determine on the fly the source code path.
  // This line is present in the dryrun and also in the build log. Can't easily parse the correct source code path.
  // /bin/bash ./libtool  --tag=CC   --mode=compile gcc -DHAVE_CONFIG_H   -I./include -I./include  -DGC_PTHREAD_START_STANDALONE    -fexceptions -Wall -Wextra -Wpedantic -Wno-long-long -g -O2 -fno-strict-aliasing  -MT cord/libcord_la-cordxtra.lo -MD -MP -MF cord/.deps/libcord_la-cordxtra.Tpo -c -o cord/libcord_la-cordxtra.lo `test -f 'cord/cordxtra.c' || echo './'`cord/cordxtra.c
  // Line with the resolved command, from which the extension can parse a valid source code path.
  // This line is present only in the build log, immediately following the above line.
  // libtool: compile:  gcc -DHAVE_CONFIG_H -I./include -I./include -DGC_PTHREAD_START_STANDALONE -fexceptions -Wall -Wextra -Wpedantic -Wno-long-long -g -O2 -fno-strict-aliasing -MT cord/libcord_la-cordxtra.lo -MD -MP -MF cord/.deps/libcord_la-cordxtra.Tpo -c cord/cordxtra.c  -fPIC -DPIC -o cord/.libs/libcord_la-cordxtra.o
  preprocessTasks.push(function (): void {
    regexp = /libtool: compile:|libtool: link:/gm;
    preprocessedDryRunOutputStr = preprocessedDryRunOutputStr.replace(
      regexp,
      "\nLIBTOOL_PATTERN\n"
    );
  });

  // Process some more makefile output weirdness
  // When --mode=compile or --mode=link are present in a line, we can ignore anything that is before
  // and all that is after is a normal complete compiler or link command.
  // Replace these patterns with end of line so that the parser will see only the right half.
  preprocessTasks.push(function (): void {
    regexp = /--mode=compile|--mode=link/gm;
    preprocessedDryRunOutputStr = preprocessedDryRunOutputStr.replace(
      regexp,
      "\nLIBTOOL_PATTERN\n"
    );
  });

  // Remove lines with $() since they come from unexpanded yet variables. The extension can't do anything yet
  // about them anyway and also there will be a correspondent line in the dryrun with these variables expanded.
  // Don't remove lines with $ without paranthesis, there are valid compilation lines that would be ignored otherwise.
  preprocessTasks.push(function (): void {
    preprocessedDryRunOutputStr = preprocessedDryRunOutputStr
      .split("\n")
      .map((e) => {
        return e.indexOf("$(") >= 0 ? "" : e;
      })
      .join("\n");
  });

  // Extract the link command
  // Keep the /link switch to the cl command because otherwise we will see compiling without /c
  // and we will deduce some other output binary based on its /Fe or /Fo or first source given,
  // instead of the output binary defined via the link operation (which will be parsed on the next line).
  // TODO: address more accurately the overriding scenarios between output files defined via cl.exe
  // and output files defined via cl.exe /link.
  // For example, "cl.exe source.cpp /Fetest.exe /link /debug" still produces test.exe
  // but cl.exe source.cpp /Fetest.exe /link /out:test2.exe produces only test2.exe.
  // For now, ignore any output binary rules of cl while having the /link switch.
  preprocessTasks.push(function (): void {
    if (process.platform === "win32") {
      preprocessedDryRunOutputStr = preprocessedDryRunOutputStr.replace(
        / \/link /g,
        "/link \n link.exe "
      );
    }
  });

  // The splitting of multiple commands is better to be done at the end.
  // Oherwise, this scenario interferes with the line ending '\' in some cases
  // (see MAKE repo, ar.c compiler command, for example).
  // Split multiple commands concatenated by '&&'
  preprocessTasks.push(function (): void {
    preprocessedDryRunOutputStr = util.replaceStringNotInQuotes(
      preprocessedDryRunOutputStr,
      " && ",
      "\n"
    );
  });

  // Split multiple commands concatenated by ";"
  preprocessTasks.push(function (): void {
    preprocessedDryRunOutputStr = util.replaceStringNotInQuotes(
      preprocessedDryRunOutputStr,
      ";",
      "\n"
    );
  });

  // Replace multiple "-" sequence because it hangs the regular expression engine.
  // Strings with this pattern do not contain useful information to parse, they are safe to replace
  // in our internal representation of the dryrun or build log.
  // Replace with "- " instead of remove since this pattern does not cause hang or slow processing
  // and so that we have a similar view of the preprocessed text.
  preprocessTasks.push(function (): void {
    regexp = /------/gm;
    preprocessedDryRunOutputStr = preprocessedDryRunOutputStr.replace(
      regexp,
      "- - - - - - "
    );
  });

  // Loop through all the configure preprocess tasks, checking for cancel.
  for (const func of preprocessTasks) {
    await util.scheduleTask(func);

    if (cancel.isCancellationRequested) {
      return {
        retc: make.ConfigureBuildReturnCodeTypes.cancelled,
        elapsed: util.elapsedTimeSince(startTime),
      };
    }
  }

  return {
    retc: make.ConfigureBuildReturnCodeTypes.success,
    elapsed: util.elapsedTimeSince(startTime),
    result: preprocessedDryRunOutputStr,
  };

  // TODO: Insert preprocessed files content

  // TODO: Wrappers (example: cl.cmd)
}

interface ToolInvocation {
  // how the makefile invokes the tool:
  // relative -to the makefile location- path, full path, explicit current directory or no path
  // also including the file name, with or without extension
  pathInMakefile: string;

  // a full path formed from the given current path and the path in makefile
  // plus the file name, with the extension appended (for windows)
  fullPath: string;

  // if found at the full path resolved above
  found: boolean;

  // the arguments passed to the tool invocation
  // define as string so that we deal with the separator properly later, via RegExp
  arguments: string;

  // the original arguments pass to the tool invocation
  // before any parsing or backtick command replacement
  originalArguments: string;
}

// Helper that parses the given line as a tool invocation.
// The full path that is returned is calculated with the following logic:
//     - make a full path out of the one given in the makefile
//       and the current path that is calculated as of now
//     - if the tool is not found at the full path above and if requested,
//       it will be searched in all the paths of the PATH environment variable
//       and the first one found will be returned
// TODO: handle the following corner cases:
//     - quotes only around directory (file name outside quotes)
//     - path containing "toolName(no extension) " in the middle
// `replaceCommands` is a flag that tells the function to replace any backtick commands, we default it to true, but we can set it to false
// when we want to reparse the line after the backtick commands have been replaced.
async function parseLineAsTool(
  line: string,
  toolNames: string[],
  currentPath: string,
  replaceCommands: boolean = true,
  isCompilerOrLinker: boolean = true
): Promise<ToolInvocation | undefined> {
  // To avoid hard-coding (and ever maintaining) in the tools list
  // the various compilers/linkers that can have versions, prefixes or suffixes
  // in their names, include a crafted regex around each tool name.
  // Any number of prefix or suffix text, separated by '-'.
  let versionedToolNames: string[] = [];
  const prefixRegex: string = isCompilerOrLinker ? "(([a-zA-Z0-9-_.]*-)*" : "";
  const suffixRegex: string = isCompilerOrLinker ? "(-[a-zA-Z0-9-_.]*)*)" : "";
  toolNames.forEach((tool) => {
    // Check if the user defined this tool as to be excluded
    if (!configuration.getExcludeCompilerNames()?.includes(tool)) {
      versionedToolNames.push(`${prefixRegex}${tool}${suffixRegex}`);
    }
  });

  // Add any additional tools specified by the user
  // when we are looking at compilers or linkers,
  // not when we parse for binary targets.
  if (isCompilerOrLinker) {
    configuration.getAdditionalCompilerNames()?.forEach((compiler) => {
      if (!toolNames.includes(compiler)) {
        versionedToolNames.push(`${prefixRegex}${compiler}${suffixRegex}`);
      }
    });
  }

  // - any spaces/tabs before the tool invocation
  // - with or without path (relative -to the makefile location- or full)
  // - with or without extension (windows only)
  // - with or without quotes
  // - must have at least one space or tab after the tool invocation
  let regexpStr: string = '^[\\s\\"]*(.*?)(';
  if (process.platform === "win32") {
    regexpStr += versionedToolNames.join("\\.exe|");

    // ensure to append the extension for the last tool in the array since join didn't.
    if (versionedToolNames.length > 0) {
      regexpStr += "\\.exe";
    }

    regexpStr += "|";
  }

  regexpStr += versionedToolNames.join("|") + ')(\\s|\\"\\s)(.*)$';

  let regexp: RegExp = RegExp(regexpStr, "mg");
  let match: RegExpExecArray | null = regexp.exec(line);

  if (!match) {
    return undefined;
  }

  let toolPathInMakefile: string = match[1];
  let toolNameInMakefile: string = match[2];
  if (process.platform === "win32" && !path.extname(toolNameInMakefile)) {
    toolNameInMakefile += ".exe";
  }

  // Quotes are not needed either for the compiler path or the current path.
  // checkFileExists works just fine without quotes,
  // but makeFullPath gets confused sometimes for some quotes scenarios.
  currentPath = util.removeQuotes(currentPath);
  toolPathInMakefile = toolPathInMakefile.trimLeft();
  toolPathInMakefile = util.removeQuotes(toolPathInMakefile);

  let toolFullPath: string = await util.makeFullPath(
    toolPathInMakefile + toolNameInMakefile,
    currentPath
  );
  let toolFound: boolean = util.checkFileExistsSync(toolFullPath);

  // Reject a regexp match that doesn't have a real path before the tool invocation,
  // like for example link.exe /out:cl.exe being mistakenly parsed as a compiler command.
  // Basically, only spaces and/or tabs and/or a valid path are allowed before the compiler name.
  // There is no other easy way to eliminate that case via the regexp
  // (it must accept a string before the tool).
  // For now, we consider a path as valid if it can be found on disk.
  // TODO: be able to recognize a string as a valid path even if it doesn't exist on disk,
  // in case the project has a setup phase that is copying/installing stuff (like the toolset)
  // and it does not have yet a build in place, therefore a path or file is not yet found on disk,
  // even if it is valid.
  // In other words, we allow the tool to not be found only if the makefile invokes it without any path,
  // which opens the possibility of searching the tool through all the paths in the PATH environment variable.
  // Note: when searching for execution targets in the makefile, if a binary was not previously built,
  // the extension will not detect it for a launch configuration because of this following return.
  if (toolPathInMakefile !== "" && !toolFound) {
    return undefined;
  }

  const originalArguments = match[match.length - 1];

  return {
    // don't use join and neither paths/filenames processed above if we want to keep the exact text in the makefile
    pathInMakefile: match[1] + match[2],
    fullPath: toolFullPath,
    arguments: replaceCommands
      ? await util.replaceCommands(
          originalArguments,
          configuration.getSafeCommands(),
          { cwd: util.getWorkspaceRoot(), shell: true }
        )
      : originalArguments,
    found: toolFound,
    originalArguments,
  };
}

// Helper to identify anything that looks like a compiler switch in the given command string.
// The result is passed to IntelliSense custom configuration provider as compilerArgs.
// excludeArgs helps with narrowing down the search, when we know for sure that we're not
// interested in some switches. For example, -D, -I, -FI, -include, -std are treated separately.
// Once we identified what looks to be the switches in the given command line, for each region
// between two consecutive switches we let the shell parse it into arguments via a script invocation
// (instead of us using other parser helpers in this module) to be in sync with how CppTools
// expects the compiler arguments to be passed in.
async function parseAnySwitchFromToolArguments(
  args: string,
  excludeArgs: string[]
): Promise<string[]> {
  // Identify the non value part of the switch: prefix, switch name
  // and what may separate this from an eventual switch value
  let switches: string[] = [];
  let regExpStr: string =
    "(^|\\s+)(--|-" +
    // On Win32 allow '/' as switch prefix as well,
    // otherwise it conflicts with path character
    (process.platform === "win32" ? "|\\/" : "") +
    ")([a-zA-Z0-9_]+)";
  let regexp: RegExp = RegExp(regExpStr, "mg");
  let match1: RegExpExecArray | null;
  let match2: RegExpExecArray | null;
  let index1: number = -1;
  let index2: number = -1;

  // This contains all the compilation command fragments in between two different consecutive switches
  // (except the ones we plan to ignore, specified by excludeArgs).
  // Once this function is done concatenating into compilerArgRegions,
  // we call the compiler args parsing script once for the whole list of regions
  // (as opposed to invoking it for each fragment separately).
  let compilerArgRegions: string = "";

  // With every loop iteration we need 2 switch matches so that we analyze the text
  // that is between them. If the current match is the last one, then we will analyze
  // everything until the end of line.
  match1 = regexp.exec(args);

  // Even if we don't find any arguments that have a switch syntax,
  // consider the whole command line to parse into arguments
  // (this case is encountered when we call this helper while we parse launch targets).
  if (!match1) {
    compilerArgRegions = args;
  }

  while (match1) {
    // Marks the beginning of the current switch (prefix + name).
    // The exact switch prefix is needed when we call other parser helpers later
    // and also CppTools expects the compiler arguments to be prefixed
    // when received from the custom providers.
    index1 = regexp.lastIndex - match1[0].length;

    // Marks the beginning of the next switch
    match2 = regexp.exec(args);
    if (match2) {
      index2 = regexp.lastIndex - match2[0].length;
    } else {
      index2 = args.length;
    }

    // The substring to analyze for the current switch.
    // It doesn't help to look beyond the next switch match.
    let partialArgs: string = args.substring(index1, index2);
    let swi: string = match1[3];
    swi = swi.trim();

    // Skip over any switches that we know we don't need
    let exclude: boolean = false;
    for (const arg of excludeArgs) {
      if (swi.startsWith(arg)) {
        exclude = true;
        break;
      }
    }

    if (!exclude) {
      compilerArgRegions += partialArgs;
    }

    match1 = match2;
  }

  let parseCompilerArgsScriptFile: string = util.parseCompilerArgsScriptFile();

  if (process.platform === "win32") {
    // There is a potential problem with the windows version of the script:
    // A fragment like "-sw1,-sw2,-sw3" gets split by comma and a fragment like
    // "-SwDef=Val" is split by equal. Opened GitHub issue
    // https://github.com/microsoft/vscode-makefile-tools/issues/149.
    // These scenarios don't happen on pure windows but can be encountered in classic linux
    // scenarios run under MSYS/MINGW.
    // Until a better fix is implemented for 149, use a temporary marker that we replace from and into.
    compilerArgRegions = compilerArgRegions.replace(
      /\,/gm,
      "DONT_USE_COMMA_AS_SEPARATOR"
    );
    compilerArgRegions = compilerArgRegions.replace(
      /\=/gm,
      "DONT_USE_EQUAL_AS_SEPARATOR"
    );
  }

  let scriptArgs: string[] = [];
  let runCommand: string;
  if (process.platform === "win32") {
    runCommand = "cmd";
    scriptArgs.push("/c");
    scriptArgs.push(`""${parseCompilerArgsScriptFile}" ${compilerArgRegions}"`);
  } else {
    runCommand = "/bin/bash";
    scriptArgs.push("-c");
    scriptArgs.push(
      `"source '${parseCompilerArgsScriptFile}' ${compilerArgRegions}"`
    );
  }

  try {
    let stdout: any = (result: string): void => {
      if (process.platform === "win32") {
        // Restore the commas and equals that were hidden from the script invocation.
        result = result.replace(/DONT_USE_COMMA_AS_SEPARATOR/gm, ",");
        result = result.replace(/DONT_USE_EQUAL_AS_SEPARATOR/gm, "=");
      }
      let results: string[] = result.replace(/\r\n/gm, "\n").split("\n");
      // In case of concatenated separators, the shell sees different empty arguments
      // which we can remove (most common is more spaces not being seen as a single space).
      results.forEach((res) => {
        if (res !== "") {
          switches.push(res.trim());
        }
      });
    };

    let stderr: any = (result: string): void => {
      logger.message(
        localize(
          "error.running.args.parser.script",
          "Error running the compiler args parser script {0} for regions ({1}): {2}",
          parseCompilerArgsScriptFile,
          compilerArgRegions,
          result
        ),
        "Normal"
      );
    };

    // Running the compiler arguments parsing script can use the system locale.
    const opts: util.ProcOptions = {
      workingDirectory: util.getWorkspaceRoot(),
      forceEnglish: false,
      ensureQuoted: false,
      stdoutCallback: stdout,
      stderrCallback: stderr,
    };
    const result: util.SpawnProcessResult = await util.spawnChildProcess(
      runCommand,
      scriptArgs,
      opts
    );
    if (result.returnCode !== 0) {
      logger.message(
        localize(
          "compiler.args.parser.failed",
          "The compiler args parser script '{0}' failed with error code {1} for regions ({2})",
          parseCompilerArgsScriptFile,
          compilerArgRegions
        ),
        "Normal"
      );
    }
  } catch (error) {
    logger.message(error);
  }

  return switches;
}

// Helper that parses for a particular switch that can occur one or more times
// in the tool command line (example -I or -D for compiler)
// and returns an array of the values passed via that switch
// todo: refactor common parts in parseMultipleSwitchFromToolArguments and parseSingleSwitchFromToolArguments
// removeSurroundingQuotes: needs to be false when called from parseAnySwitchFromToolArguments,
// and true otherwise. We need to analyze more scenarios before setting in stone a particular algorithm
// regarding the decision to remove or not to remove them.
function parseMultipleSwitchFromToolArguments(
  args: string,
  sw: string,
  removeSurroundingQuotes: boolean = true
): string[] {
  // - '-' or '/' or '--' as switch prefix
  // - before each switch, we allow only for one or more spaces/tabs OR begining of line,
  //   to reject a case where a part of a path looks like a switch with its value
  //    (example: "drive:/dir/Ifolder" taking /Ifolder as include switch).
  // - can be wrapped by a pair of ', before the switch prefix and after the switch value
  //    (example: '-DMY_DEFINE=SOMETHING' or '/I drive/folder/subfolder').
  // - one or none or more spaces/tabs or ':' or '=' between the switch and the value
  //    (examples): -Ipath, -I path, -I    path, -std=gnu89
  // - the value can be wrapped by a pair of ", ' or `, even simmetrical combinations ('"..."')
  //   and should be able to not stop at space when inside the quote characters.
  //    (examples): -D'MY_DEFINE', -D "MY_DEFINE=SOME_VALUE", -I`drive:/folder with space/subfolder`
  // - when the switch value contains a '=', the right half can be also quoted by ', ", ` or '"..."'
  //   and should be able to not stop at space when inside the quote characters.
  //    (example): -DMY_DEFINE='"SOME_VALUE"'

  function anythingBetweenQuotes(fullyQuoted: boolean): string {
    // The basic pattern for anything between quotes accepts equally single quote, double quote or back tick.
    // One pattern that is accepted is to wrap between escaped quotes and allow inside anything (including non-escaped quotes) except escaped quotes.
    // Another pattern that is accepted is to wrap between non-escaped quotes and allow inside anything (including escaped quotes) except non-escaped quotes.
    // One problem with the "..." pattern is that a simple "\" (or anything ending with \") will not know if the backslash is part of the inside of quote-quote
    // or together with the following quote represents a \" and needs to look forward for another ending quote.
    // If there is another quote somewhere else later in the command line (another -D or a file name wrapped in quotes) everything until that first upcoming quote
    // will be included.
    // Example that doesn't work: -DSLASH_DEFINE="\" -DSOME_OTHER_SWITCH "drive:\folder\file.extension"
    //                            SLASH_DEFINE is equal to '\" -DSOME_OTHER_SWITCH '
    // Example that works: -DGIT_VERSION=" \" 1.2.3 \" "
    //                      GIT_VERSION is equal to ' \" 1.2.3 \" '
    // Unfortunately, we also can't identify this to log in the output channel for later analysis of more makefile switch and quoting user scenarios.
    // Fortunately, we didn't encounter the last scenario, only the first.
    function anythingBetweenQuotesBasicPattern(quoteChar: string): string {
      return (
        "\\\\\\" +
        quoteChar +
        "((?!\\\\\\" +
        quoteChar +
        ").)*\\\\\\" +
        quoteChar +
        "|" + // \" anything(except \") \"
        "\\" +
        quoteChar +
        "(\\\\\\" +
        quoteChar +
        "|[^\\" +
        quoteChar +
        "])*?[^\\\\\\" +
        quoteChar +
        "]?\\" +
        quoteChar
      ); // " anything (except ") "
    }

    // If the switch is fully quoted with ', like ('-DMY_DEFINE="MyValue"'), don't allow single quotes
    // inside the switch value.
    // One example of what can be broken if we don't do this: gcc '-DDEF1=' '-DDef2=val2'
    // in which case DEF1 would be seen as DEF1=' ' instead of empty =
    let str: string =
      anythingBetweenQuotesBasicPattern("`") +
      "|" +
      anythingBetweenQuotesBasicPattern('"') +
      (fullyQuoted ? "" : "|" + anythingBetweenQuotesBasicPattern("'"));
    return str;
  }

  function mainPattern(fullyQuoted: boolean): string {
    let pattern: string =
      // prefix and switch name
      "(" +
      "\\/" +
      sw +
      "(:|=|\\s*)|-" +
      sw +
      "(:|=|\\s*)|--" +
      sw +
      "(:|=|\\s*)" +
      ")" +
      // switch value
      "(" +
      anythingBetweenQuotes(fullyQuoted) +
      "|" +
      // not fully quoted switch value scenarios
      "(" +
      // the left side (or whole value if no '=' is following)
      "(" +
      "[^\\s=]+" + // not quoted switch value component
      ")" +
      "(" +
      "=" + // separator between switch value left side and right side
      "(" +
      anythingBetweenQuotes(fullyQuoted) +
      "|" +
      "[^\\s]+" + // not quoted right side of switch value
      // equal is actually allowed (example gcc switch: -fmacro-prefix-map=./= )
      ")?" + // right side of '=' is optional, meaning we can define as nothing, like: -DMyDefine=
      ")?" + // = is also optional (simple define)
      ")" +
      ")";

    return pattern;
  }

  let regexpStr: string =
    "(" +
    "^|\\s+" +
    ")" + // start of line or any amount of space character
    "(" +
    "(" +
    "\\'" +
    mainPattern(true) +
    "\\'" +
    ")" +
    "|" + // switch if fully quoted
    "(" +
    mainPattern(false) +
    ")" + // switch if not fully quoted
    ")";
  let regexp: RegExp = RegExp(regexpStr, "mg");
  let match: RegExpExecArray | null;
  let results: string[] = [];

  match = regexp.exec(args);
  while (match) {
    let matchIndex: number =
      match[2].startsWith("'") && match[2].endsWith("'") ? 8 : 26;
    let result: string = match[matchIndex];
    if (result) {
      if (removeSurroundingQuotes) {
        result = util.removeSurroundingQuotes(result);
      }
      results.push(result);
    }
    match = regexp.exec(args);
  }

  return results;
}

// Helper that parses for any switch from a set that can occur one or more times
// in the tool command line and returns an array of the values passed via all of the identified switches.
// It is based on parseMultipleSwitchFromToolArguments (extends the regex for more switches
// and also accepts a switch without a following value, like -m32 or -m64 are different from -arch:arm).
// This is useful especially when we need the order of these different switches in the command line:
// for example, when we want to know which switch wins (for cancelling pairs or for overriding switches).
// Parsing the switches separately wouldn't give us the order information.
// Also, we don't have yet a function to parse the whole string of arguments into individual arguments,
// so that we anaylze each switch one by one, thus knowing the order.
// TODO: review the regexp for parseMultipleSwitchFromToolArguments to make sure all new capabilities
// are reflected in the regexp here (especially around quoting scenarios and '=').
// For now it's not critical because parseMultipleSwitchesFromToolArguments is called for target
// architecture switches which don't have such complex scenarios.
function parseMultipleSwitchesFromToolArguments(
  args: string,
  simpleSwitches: string[],
  valueSwitches: string[]
): string[] {
  // - '-' or '/' or '--' as switch prefix
  // - before each switch, we allow only for one or more spaces/tabs OR begining of line,
  //   to reject a case where a part of a path looks like a switch with its value
  // - can be wrapped by a pair of ', before the switch prefix and after the switch value
  // - the value can be wrapped by a pair of "
  // - one or none or more spaces/tabs between the switch and the value
  let regexpStr: string = "(^|\\s+)\\'?(";
  valueSwitches.forEach((sw) => {
    regexpStr +=
      "\\/" + sw + "(:|=|\\s*)|-" + sw + "(:|=|\\s*)|--" + sw + "(:|=|\\s*)";
    // Make sure we don't append '|' after the last extension value
    if (sw !== valueSwitches[valueSwitches.length - 1]) {
      regexpStr += "|";
    }
  });
  regexpStr += ')(\\".*?\\"|[^\\\'\\s]+)';
  regexpStr += "|((\\/|-|--)(" + simpleSwitches.join("|") + "))";
  regexpStr += "\\'?";

  let regexp: RegExp = RegExp(regexpStr, "mg");
  let match: RegExpExecArray | null;
  let results: string[] = [];

  match = regexp.exec(args);
  while (match) {
    // If the current match is a simple switch, find it at index 15, otherwise at 12.
    // In each scenario, only one will have a value while the other is undefined.
    let result: string = match[12] || match[15];
    if (result) {
      result = result.trim();
      results.push(result);
    }
    match = regexp.exec(args);
  }

  return results;
}

// Helper that parses for a particular switch that can occur once in the tool command line,
// or if it is allowed to be specified more than once, the latter would override the former.
// The switch is an array of strings (as opposed to a simple string)
// representing all the alternative switches in distinct toolsets (cl, versus gcc, versus clang, etc)
// of the same conceptual argument of the given tool.
// The helper returns the value passed via the given switch
// Examples for compiler: -std:c++17, -Fotest.obj, -Fe test.exe
// Example for linker: -out:test.exe versus -o a.out
// TODO: review the regexp for parseMultipleSwitchFromToolArguments to make sure all new capabilities
// are reflected in the regexp here (especially around quoting scenarios and '=').
// For now it's not critical because parseSingleSwitchFromToolArguments is called for switches
// that have simple value scenarios.
function parseSingleSwitchFromToolArguments(
  args: string,
  sw: string[]
): string | undefined {
  // - '-' or '/' or '--' as switch prefix
  // - before the switch, we allow only for one or more spaces/tabs OR begining of line,
  //   to reject a case where a part of a path looks like a switch with its value
  // - can be wrapped by a pair of ', before the switch prefix and after the switch value
  // - the value can be wrapped by a pair of "
  // -  ':' or '=' or one/none/more spaces/tabs between the switch and the value
  let regexpStr: string =
    "(^|\\s+)\\'?(\\/|-|--)(" +
    sw.join("|") +
    ")(:|=|\\s*)(\\\".*?\\\"|[^\\'\\s]+)\\'?";
  let regexp: RegExp = RegExp(regexpStr, "mg");
  let match: RegExpExecArray | null;
  let results: string[] = [];

  match = regexp.exec(args);
  while (match) {
    let result: string = match[5];
    if (result) {
      result = result.trim();
      results.push(result);
    }
    match = regexp.exec(args);
  }

  return results.pop();
}

// Helper that answers whether a particular switch is passed to the tool.
// When calling this helper, we are not interested in obtaining the
// (or there is no) value passed in via the switch.
// There must be at least one space/tab before the switch,
// so that we don't match a path by mistake.
// Same after the switch, in case the given name is a substring
// of another switch name. Or have the switch be the last in the command line.
// Examples: we call this helper for /c compiler switch or /dll linker switch.
// TODO: detect sets of switches that cancel each other to return a more
// accurate result in case of override (example: /TC and /TP)
function isSwitchPassedInArguments(args: string, sw: string[]): boolean {
  // - '-' or '/' or '--' as switch prefix
  // - one or more spaces/tabs after
  let regexpStr: string =
    "((\\s+)|^)(\\/|-|--)(" + sw.join("|") + ")((\\s+)|$)";
  let regexp: RegExp = RegExp(regexpStr, "mg");

  if (regexp.exec(args)) {
    return true;
  }

  return false;
}

// Helper that parses for files (of given extensions) that are given as arguments to a tool
// TODO: consider non standard extensions (or no extension at all) in the presence of TC/TP.
// Attention to obj, pdb or exe files tied to /Fo, /Fd and /Fe
// TODO: consider also ' besides "
function parseFilesFromToolArguments(args: string, exts: string[]): string[] {
  // no switch prefix and no association yet with a preceding switch
  // one or more spaces/tabs before (or beginning of line) and after (or end of line)
  // with or without quotes surrounding the argument
  //    - if surrounding quotes, don't allow another quote in between
  // (todo: handle the scenario when quotes enclose just the directory path, without the file name)
  let regexpStr: string = "(";
  exts.forEach((ext) => {
    regexpStr += '\\".[^\\"]*?\\.' + ext + '\\"|';
    regexpStr += "\\S+\\." + ext;
    // Make sure we don't append '|' after the last extension value
    if (ext !== exts[exts.length - 1]) {
      regexpStr += "|";
    }
  });
  regexpStr += ")(\\s+|$)";

  let regexp: RegExp = RegExp(regexpStr, "mg");
  let match: string[] | null;
  let files: string[] = [];

  match = regexp.exec(args);
  while (match) {
    let result: string = match[1];

    // It is quite common to encounter the following pattern:
    //  `test -f 'sourceFile.c' || echo './'`sourceFile.c
    // or `test -f 'sourceFile.c' || echo '../../../libwally-core/src/'`sourceFile.c
    // Until we implement the correct approach (to query live the test command)
    // we can just ignore it and consider the second option of the OR
    // (by removing the quotes while preserving the relative path).
    // This is a short term workaround.
    let idx: number = args.lastIndexOf(result);
    let echo: string = "' || echo ";
    let str: string = args.substring(idx - echo.length, idx);
    if (str === echo) {
      // not to use util.removeQuotes because that also removes double quotes "
      result = result.replace(/\'/gm, "");
      result = result.replace(/\`/gm, "");
    }

    if (result) {
      result = util.removeSurroundingQuotes(result);

      // Debug message to identify easier the scenarios where source files have inner quotes.
      if (result.includes('"')) {
        logger.message(
          localize(
            "file.argument.has.quotes",
            "File argument that contains quotes: `{0}`",
            result
          ),
          "Debug"
        );
      }

      files.push(result);
    }
    match = regexp.exec(args);
  }

  return files;
}

// Helper that identifies system commands (cd, cd -, pushd, popd) and make.exe change directory switch (-C)
// to calculate the effect on the current path, also remembering the transition in the history stack.
// The current path is always the last one into the history.
async function currentPathAfterCommand(
  line: string,
  currentPathHistory: string[]
): Promise<string[]> {
  line = line.trimLeft();
  line = line.trimRight();

  let lastCurrentPath: string =
    currentPathHistory.length > 0
      ? currentPathHistory[currentPathHistory.length - 1]
      : "";
  let newCurrentPath: string = "";

  const analyzeLine = localize("analyze.line", "Analyzing line: {0}", line);

  if (line.startsWith("cd -") && !configuration.getIgnoreDirectoryCommands()) {
    // Swap the last two current paths in the history.
    if (lastCurrentPath) {
      currentPathHistory.pop();
    }

    let lastCurrentPath2: string =
      currentPathHistory.length > 0
        ? currentPathHistory.pop() || ""
        : lastCurrentPath;

    logger.message(analyzeLine, "Verbose");
    logger.message(
      localize(
        "leaving.directory",
        "CD- command: leaving directory {0} and entering directory {1}",
        lastCurrentPath,
        lastCurrentPath2
      ),
      "Verbose"
    );
    currentPathHistory.push(lastCurrentPath);
    currentPathHistory.push(lastCurrentPath2);
  } else if (
    (line.startsWith("popd") && !configuration.getIgnoreDirectoryCommands()) ||
    line.includes("Leaving directory")
  ) {
    let lastCurrentPath: string =
      currentPathHistory.length > 0
        ? currentPathHistory[currentPathHistory.length - 1]
        : "";
    currentPathHistory.pop();
    let lastCurrentPath2: string =
      currentPathHistory.length > 0
        ? currentPathHistory[currentPathHistory.length - 1]
        : "";
    logger.message(analyzeLine, "Verbose");
    logger.message(
      localize(
        "popd.command",
        "POPD command or end of MAKE -C: leaving directory {0} and entering directory {1}",
        lastCurrentPath,
        lastCurrentPath2
      ),
      "Verbose"
    );
  } else if (
    line.startsWith("cd") &&
    !configuration.getIgnoreDirectoryCommands()
  ) {
    newCurrentPath = await util.makeFullPath(line.slice(3), lastCurrentPath);

    // For "cd-" (which toggles between the last 2 current paths),
    // we must always keep one previous current path in the history.
    // Don't pop if the history has only one path as of now,
    // even if this wasn't a pushd.
    if (currentPathHistory.length > 1) {
      currentPathHistory = [];
      currentPathHistory.push(lastCurrentPath);
    }

    currentPathHistory.push(newCurrentPath);
    logger.message(analyzeLine, "Verbose");
    logger.message(
      localize(
        "cd.command",
        "CD command: entering directory {0}",
        newCurrentPath
      ),
      "Verbose"
    );
  } else if (
    line.startsWith("pushd") &&
    !configuration.getIgnoreDirectoryCommands()
  ) {
    newCurrentPath = await util.makeFullPath(line.slice(6), lastCurrentPath);
    currentPathHistory.push(newCurrentPath);
    logger.message(analyzeLine, "Verbose");
    logger.message(
      localize(
        "pushd.command",
        "PUSHD command: entering directory {0}",
        newCurrentPath
      ),
      "Verbose"
    );
  } else if (line.includes("Entering directory")) {
    // equivalent to pushd
    // The make switch print-directory wraps the folder in various ways.
    let match: RegExpMatchArray | null = line.match(
      "(.*)(Entering directory ['`\"])(.*)['`\"]"
    );
    if (match) {
      newCurrentPath =
        (await util.makeFullPath(match[3], lastCurrentPath)) || "";
    } else {
      newCurrentPath = "Could not parse directory";
    }

    logger.message(analyzeLine, "Verbose");
    logger.message(
      localize(
        "make.c.entering",
        "MAKE -C: entering directory {0}",
        newCurrentPath
      ),
      "Verbose"
    );
    currentPathHistory.push(newCurrentPath);
  }

  return currentPathHistory;
}

// Structure used to describe a compilation command. Reference documentation is
// hosted here https://clang.llvm.org/docs/JSONCompilationDatabase.html
export interface CompileCommand {
  directory: string;
  file: string;
  command: string;
  arguments?: string[];
  output?: string;
}

export interface CustomConfigProviderItem {
  defines: string[];
  includes: string[];
  forcedIncludes: string[];
  standard?: util.StandardVersion;
  intelliSenseMode?: util.IntelliSenseMode;
  compilerFullPath: string;
  compilerArgs: string[];
  compilerFragments: string[];
  files: string[];
  windowsSDKVersion?: string;
  currentPath: string;
  line: string;
}

// Parse the output of the make dry-run command in order to provide CppTools
// with information about includes, defines, compiler path....etc...
// as needed by CustomConfigurationProvider. In addition generate a
// CompileCommand entry for every file with a compiler invocation to build
// a compile_commands.json file.
export async function parseCustomConfigProvider(
  cancel: vscode.CancellationToken,
  dryRunOutputStr: string,
  statusCallback: (message: string) => void,
  onFoundCustomConfigProviderItem: (
    customConfigProviderItem: CustomConfigProviderItem
  ) => void
): Promise<number> {
  if (cancel.isCancellationRequested) {
    return make.ConfigureBuildReturnCodeTypes.cancelled;
  }

  logger.message(
    localize(
      "parsing.dryrun.output.cpptools",
      "Parsing dry-run output for CppTools Custom Configuration Provider."
    ),
    "Normal"
  );

  let cppToolsVersion = ext.extension.getCppToolsVersion();
  let useCompilerFragments: boolean =
    cppToolsVersion !== undefined && cppToolsVersion >= cpp.Version.v6;

  // Current path starts with workspace root and can be modified
  // with prompt commands like cd, cd-, pushd/popd or with -C make switch
  let currentPath: string = util.getWorkspaceRoot();
  let currentPathHistory: string[] = [currentPath];

  // Read the dry-run output line by line, searching for compilers and directory changing commands
  // to construct information for the CppTools custom configuration
  let dryRunOutputLines: string[] = dryRunOutputStr.split("\n");
  dryRunOutputLines = util.removeSplitUpParenthesis(dryRunOutputLines);
  let numberOfLines: number = dryRunOutputLines.length;
  let index: number = 0;
  let done: boolean = false;

  async function doParsingChunk(): Promise<void> {
    let chunkIndex: number = 0;
    while (index < numberOfLines && chunkIndex <= chunkSize) {
      if (cancel.isCancellationRequested) {
        break;
      }

      let line: string = dryRunOutputLines[index];

      statusCallback("Parsing for IntelliSense");
      currentPathHistory = await currentPathAfterCommand(
        line,
        currentPathHistory
      );
      currentPath = currentPathHistory[currentPathHistory.length - 1];

      let compilerTool: ToolInvocation | undefined = await parseLineAsTool(
        line,
        compilers,
        currentPath
      );

      if (
        compilerTool &&
        compilerTool.arguments !== compilerTool.originalArguments
      ) {
        line = line.replace(
          compilerTool.originalArguments,
          compilerTool.arguments
        );
        compilerTool = await parseLineAsTool(
          line,
          compilers,
          currentPath,
          false
        );
      }

      // If ccache wraps the compiler, parse again the remaining command line and we should obtain
      // the real compiler name.
      if (
        compilerTool &&
        path.parse(compilerTool.pathInMakefile).name.endsWith("ccache")
      ) {
        line = line.replace(`${compilerTool.pathInMakefile}`, "");
        compilerTool = await parseLineAsTool(
          line,
          compilers,
          currentPath,
          false
        );
      }

      if (compilerTool) {
        logger.message(
          localize(
            "found.compiler.command",
            "Found compiler command: {0}",
            line
          ),
          "Verbose"
        );

        // Compiler path is either what the makefile provides or found in the PATH environment variable or empty
        let compilerFullPath: string = compilerTool.fullPath || "";
        if (!compilerTool.found) {
          let toolBaseName: string = path.basename(compilerFullPath);
          compilerFullPath = path.join(
            util.toolPathInEnv(toolBaseName) || "",
            toolBaseName
          );
        }

        // Exclude switches that are being processed separately (I, FI, include, D, std)
        // and switches that don't affect IntelliSense but are causing errors.
        let compilerArgs: string[] = [];
        let compilerFragments: string[] = [];
<<<<<<< HEAD
        
=======

        if (useCompilerFragments) {
          // This is a temporary solution where we are only using compiler fragments here to pass the
          // -D defines to the compiler (to fix intellisense issues). We still separately parse defines.
          // There is still an issue tracking using compilerFragments fully instead of compilerArgs:
          // https://github.com/microsoft/vscode-makefile-tools/issues/352.
          let tempFragments: string[] = compilerTool.arguments
            .trim()
            .split(" -D");
          if (tempFragments.length > 1) {
            for (let i: number = 1; i < tempFragments.length; i++) {
              compilerFragments.push(
                "-D" + tempFragments[i].trim().split("/s+/")[0]
              );
            }
          }
        }

>>>>>>> 163bbaf2
        compilerArgs = await parseAnySwitchFromToolArguments(
          compilerTool.arguments,
          ["I", "FI", "include", "D", "std", "MF"]
        );

        // Parse and log the includes, forced includes and the defines
        let includes: string[] = parseMultipleSwitchFromToolArguments(
          compilerTool.arguments,
          "I"
        );
        includes = await util.makeFullPaths(includes, currentPath);
        let forcedIncludes: string[] = parseMultipleSwitchFromToolArguments(
          compilerTool.arguments,
          "FI"
        );
        forcedIncludes = forcedIncludes.concat(
          parseMultipleSwitchFromToolArguments(
            compilerTool.arguments,
            "include"
          )
        );
        forcedIncludes = await util.makeFullPaths(forcedIncludes, currentPath);

        let defines: string[] = parseMultipleSwitchFromToolArguments(
          compilerTool.arguments,
          "D"
        );

        // This is a temporary solution where we are only using compiler fragments here to pass the 
        // -D defines to the compiler (to fix intellisense issues). We still separately parse defines.
        // There is still an issue tracking using compilerFragments fully instead of compilerArgs: 
        // https://github.com/microsoft/vscode-makefile-tools/issues/352.
        if (useCompilerFragments) {
          compilerFragments = defines.map(define => `-D${define}`);
        }

        // Parse the IntelliSense mode
        // how to deal with aliases and symlinks (CC, C++), which can point to any toolsets
        let targetArchitecture: util.TargetArchitecture = getTargetArchitecture(
          compilerTool.arguments
        );
        let intelliSenseMode: util.IntelliSenseMode = getIntelliSenseMode(
          cppToolsVersion,
          compilerFullPath,
          targetArchitecture
        );

        // For windows, parse the sdk version
        let windowsSDKVersion: string | undefined = "";
        if (process.platform === "win32") {
          windowsSDKVersion = process.env["WindowsSDKVersion"];
        }

        // Parse the source files
        let files: string[] = parseFilesFromToolArguments(
          compilerTool.arguments,
          sourceFileExtensions
        );
        files = await util.makeFullPaths(files, currentPath);

        // The language represented by this compilation command
        let language: util.Language;
        let hasC: boolean =
          files.filter((file) => file.endsWith(".c")).length > 0;
        let hasCpp: boolean =
          files.filter((file) => file.endsWith(".cpp")).length > 0;
        if (hasC && !hasCpp) {
          language = "c";
        } else if (hasCpp && !hasC) {
          language = "cpp";
        }

        // /TP and /TC (for cl.exe only) overwrite the meaning of the source files extensions
        if (isSwitchPassedInArguments(compilerTool.arguments, ["TP"])) {
          language = "cpp";
        } else if (isSwitchPassedInArguments(compilerTool.arguments, ["TC"])) {
          language = "c";
        }

        // Parse the C/C++ standard as given in the compiler command line
        let standardStr: string | undefined =
          parseSingleSwitchFromToolArguments(compilerTool.arguments, ["std"]);

        // If the command is compiling the same extension or uses -TC/-TP, send all the source files in one batch.
        if (language) {
          // More standard validation and defaults, in the context of the whole command.
          let standard: util.StandardVersion | undefined = parseStandard(
            cppToolsVersion,
            standardStr,
            language
          );

          if (ext.extension) {
            onFoundCustomConfigProviderItem({
              defines,
              includes,
              forcedIncludes,
              standard,
              intelliSenseMode,
              compilerFullPath,
              compilerArgs,
              compilerFragments,
              files,
              windowsSDKVersion,
              currentPath,
              line,
            });
          }
        } else {
          // If the compiler command is mixing c and c++ source files, send a custom configuration for each of the source files separately,
          // to be able to accurately validate and calculate the standard based on the correct language.
          files.forEach((file) => {
            if (file.endsWith(".cpp")) {
              language = "cpp";
            } else if (file.endsWith(".c")) {
              language = "c";
            }

            // More standard validation and defaults, in the context of each source file.
            let standard: util.StandardVersion | undefined = parseStandard(
              cppToolsVersion,
              standardStr,
              language
            );

            if (ext.extension) {
              onFoundCustomConfigProviderItem({
                defines,
                includes,
                forcedIncludes,
                standard,
                intelliSenseMode,
                compilerFullPath,
                compilerArgs,
                compilerFragments,
                files: [file],
                windowsSDKVersion,
                currentPath,
                line,
              });
            }
          });
        }
      } // if (compilerTool) {

      index++;
      if (index === numberOfLines) {
        done = true;
      }

      chunkIndex++;
    } // while loop
  } // doParsingChunk function

  while (!done) {
    if (cancel.isCancellationRequested) {
      break;
    }

    await util.scheduleAsyncTask(doParsingChunk);
  }

  return cancel.isCancellationRequested
    ? make.ConfigureBuildReturnCodeTypes.cancelled
    : make.ConfigureBuildReturnCodeTypes.success;
}

// Target binaries arguments special handling
function filterTargetBinaryArgs(args: string[]): string[] {
  let processedArgs: string[] = [];

  for (const arg of args) {
    // Once we encounter a redirection character (pipe, stdout/stderr) remove it,
    // together with all the arguments that are following,
    // since they are not real parameters of the binary tool that is analyzed.
    if (arg === ">" || arg === "1>" || arg === "2>" || arg === "|") {
      break;
    }

    processedArgs.push(arg);
  }

  return processedArgs;
}

// Parse the output of the make dry-run command in order to provide VS Code debugger
// with information about binaries, their execution paths and arguments
export async function parseLaunchConfigurations(
  cancel: vscode.CancellationToken,
  dryRunOutputStr: string,
  statusCallback: (message: string) => void,
  onFoundLaunchConfiguration: (
    launchConfiguration: configuration.LaunchConfiguration
  ) => void
): Promise<number> {
  if (cancel.isCancellationRequested) {
    return make.ConfigureBuildReturnCodeTypes.cancelled;
  }

  // Current path starts with workspace root and can be modified
  // with prompt commands like cd, cd-, pushd/popd or with -C make switch
  let currentPath: string = util.getWorkspaceRoot();
  let currentPathHistory: string[] = [currentPath];

  // array of full path executables built by this makefile
  let targetBinaries: string[] = [];

  // The first pass of reading the dry-run output, line by line
  // searching for compilers, linkers and directory changing commands
  // to construct information for the launch configuration
  let dryRunOutputLines: string[] = dryRunOutputStr.split("\n");
  dryRunOutputLines = util.removeSplitUpParenthesis(dryRunOutputLines);
  let numberOfLines: number = dryRunOutputLines.length;
  let index: number = 0;
  let done: boolean = false;
  let doLinkCommandsParsingChunk: () => Promise<void> = async () => {
    let chunkIndex: number = 0;
    while (index < numberOfLines && chunkIndex <= chunkSize) {
      if (cancel.isCancellationRequested) {
        break;
      }

      let line: string = dryRunOutputLines[index];

      statusCallback(
        "Parsing for launch targets: inspecting for link commands"
      );
      currentPathHistory = await currentPathAfterCommand(
        line,
        currentPathHistory
      );
      currentPath = currentPathHistory[currentPathHistory.length - 1];

      // A target binary is usually produced by the linker with the /out or /o switch,
      // but there are several scenarios (for win32 Microsoft cl.exe)
      // when the compiler is producing an output binary directly (via the /Fe switch)
      // or indirectly (based on some naming default rules in the absence of /Fe)
      let linkerTargetBinary: string | undefined;
      let compilerTargetBinary: string | undefined;

      if (process.platform === "win32") {
        let compilerTool: ToolInvocation | undefined = await parseLineAsTool(
          line,
          compilers,
          currentPath
        );

        if (
          compilerTool &&
          compilerTool.arguments !== compilerTool.originalArguments
        ) {
          line = line.replace(
            compilerTool.originalArguments,
            compilerTool.arguments
          );
          compilerTool = await parseLineAsTool(
            line,
            compilers,
            currentPath,
            false
          );
        }

        if (compilerTool) {
          // If a cl.exe is not performing only an obj compilation, deduce the output executable if possible
          // Note: no need to worry about the DLL case that this extension doesn't support yet
          // since a compiler can produce implicitly only an executable.

          if (path.basename(compilerTool.fullPath).startsWith("cl")) {
            if (
              !isSwitchPassedInArguments(compilerTool.arguments, [
                "c",
                "P",
                "E",
                "EP",
              ])
            ) {
              logger.message(
                localize(
                  "found.compiler.command",
                  "Found compiler command:\n{0}",
                  line
                ),
                "Verbose"
              );

              // First read the value of the /Fe switch (for cl.exe)
              compilerTargetBinary = parseSingleSwitchFromToolArguments(
                compilerTool.arguments,
                ["Fe"]
              );

              // Then assume first object file base name (defined with /Fo) + exe
              // The binary is produced in the same folder where the compiling operation takes place,
              // and not in an eventual different obj path.
              // Note: /Fo is not allowed on multiple sources compilations so there will be only one if found
              if (!compilerTargetBinary) {
                let objFile: string | undefined =
                  parseSingleSwitchFromToolArguments(compilerTool.arguments, [
                    "Fo",
                  ]);
                if (objFile) {
                  let parsedObjPath: path.ParsedPath = path.parse(objFile);
                  compilerTargetBinary = parsedObjPath.name + ".exe";
                  logger.message(
                    localize(
                      "compiler.command.target.binary",
                      "The compiler command is not producing a target binary explicitly. Assuming {0} from the first object passed in with /Fo",
                      compilerTargetBinary
                    ),
                    "Verbose"
                  );
                }
              } else {
                logger.message(
                  localize(
                    "producing.target.binary",
                    "Producing target binary with /Fe: {0}",
                    compilerTargetBinary
                  ),
                  "Verbose"
                );
              }

              // Then assume first source file base name + exe.
              // The binary is produced in the same folder where the compiling operation takes place,
              // and not in an eventual different source path.
              if (!compilerTargetBinary) {
                let srcFiles: string[] | undefined =
                  parseFilesFromToolArguments(
                    compilerTool.arguments,
                    sourceFileExtensions
                  );
                if (srcFiles.length >= 1) {
                  let parsedSourcePath: path.ParsedPath = path.parse(
                    srcFiles[0]
                  );
                  compilerTargetBinary = parsedSourcePath.name + ".exe";
                  logger.message(
                    localize(
                      "compiler.command.not.producing",
                      "The compiler command is not producing a target binary explicitly. Assuming {0} from the first source file passed in",
                      compilerTargetBinary
                    ),
                    "Verbose"
                  );
                }
              }
            }
          }

          if (compilerTargetBinary) {
            compilerTargetBinary = await util.makeFullPath(
              compilerTargetBinary,
              currentPath
            );
          }
        }
      }

      let linkerTool: ToolInvocation | undefined = await parseLineAsTool(
        line,
        linkers,
        currentPath
      );

      if (linkerTool && linkerTool.arguments !== linkerTool.originalArguments) {
        line = line.replace(linkerTool.originalArguments, linkerTool.arguments);
        linkerTool = await parseLineAsTool(line, linkers, currentPath, false);
      }

      if (linkerTool) {
        // TODO: implement launch support for DLLs and LIBs, besides executables.
        if (
          !isSwitchPassedInArguments(linkerTool.arguments, [
            "dll",
            "lib",
            "shared",
          ])
        ) {
          // Gcc/Clang tools can also perform linking so don't parse any output binary
          // if there are switches passed in to cause early stop of compilation: -c, -E, -S
          // (-o will not point to an executable)
          // Also, the ld switches -r and -Ur do not produce executables.
          if (
            !isSwitchPassedInArguments(linkerTool.arguments, [
              "c",
              "E",
              "S",
              "r",
              "Ur",
            ])
          ) {
            linkerTargetBinary = parseSingleSwitchFromToolArguments(
              linkerTool.arguments,
              ["out", "o"]
            );
            logger.message(
              localize(
                "found.linker.command",
                "Found linker command: {0}",
                line
              ),
              "Verbose"
            );

            if (!linkerTargetBinary) {
              // For Microsoft link.exe, the default output binary takes the base name
              // of the first file (obj, lib, etc...) that is passed to the linker.
              // The binary is produced in the same folder where the linking operation takes place,
              // and not in an eventual different obj/lib path.
              if (
                process.platform === "win32" &&
                path.basename(linkerTool.fullPath).startsWith("link")
              ) {
                let files: string[] = parseFilesFromToolArguments(
                  linkerTool.arguments,
                  ["obj", "lib"]
                );
                if (files.length >= 1) {
                  let parsedPath: path.ParsedPath = path.parse(files[0]);
                  let targetBinaryFromFirstObjLib: string =
                    parsedPath.name + ".exe";
                  logger.message(
                    localize(
                      "link.not.producing.explicitly",
                      "The link command is not producing a target binary explicitly. Assuming {0} based on first object passed in",
                      targetBinaryFromFirstObjLib
                    ),
                    "Verbose"
                  );
                  linkerTargetBinary = targetBinaryFromFirstObjLib;
                }
              } else {
                // The default output binary from a linking operation is usually a.out on linux/mac,
                // produced in the same folder where the toolset is run.
                logger.message(
                  localize(
                    "assuming.a.out",
                    "The link command is not producing a target binary explicitly. Assuming a.out"
                  ),
                  "Verbose"
                );
                linkerTargetBinary = "a.out";
              }
            }
          }

          if (linkerTargetBinary) {
            // Until we implement a more robust link target analysis
            // (like query-ing for the executable attributes),
            // we can safely assume that a ".la" file produced by libtool
            // is a library and not an executable binary.
            if (
              linkerTargetBinary.endsWith(".la") &&
              dryRunOutputLines[index - 1] === "LIBTOOL_PATTERN"
            ) {
              linkerTargetBinary = undefined;
            } else {
              linkerTargetBinary =
                util.removeSurroundingQuotes(linkerTargetBinary);
              logger.message(
                localize(
                  "producing.target.binary",
                  "Producing target binary: {0}",
                  linkerTargetBinary
                ),
                "Verbose"
              );
              linkerTargetBinary = await util.makeFullPath(
                linkerTargetBinary,
                currentPath
              );
            }
          }
        }
      }

      // It is not possible to have compilerTargetBinary and linkerTargetBinary both defined,
      // because a dry-run output line cannot be a compilation and an explicit link at the same time.
      // (cl.exe with /link switch is split into two lines - cl.exe and link.exe - during dry-run preprocessing).
      // Also for gcc/clang, -o switch or the default output will be a .o in the presence of -c and an executable otherwise.
      let targetBinary: string | undefined =
        linkerTargetBinary || compilerTargetBinary;

      // Some "$" (without following open paranthesis) are still left in the preprocessed output,
      // because the configuraion provider parser may lose valid compilation lines otherwise.
      // Additionally, for linker commands, ignore any dollar if present in the target binary name.
      // We need to ignore the $ anywhere else in the linker command line so that we don't lose
      // valid target binaries.
      if (targetBinary && !targetBinary.includes("$")) {
        targetBinaries.push(targetBinary);

        // Include limited launch configuration, when only the binary is known,
        // in which case the execution path is defaulting to binary containing folder.
        // It is more likely that an invocation would succeed from that location
        // as opposed from any other (like the root) because of eventual dependencies
        // that very likely to be built in the same place.
        // and there are no args.
        let launchConfiguration: configuration.LaunchConfiguration = {
          binaryPath: targetBinary,
          cwd: path.parse(targetBinary).dir,
          binaryArgs: [],
        };

        logger.message(
          localize(
            "adding.launch.configuration",
            "Adding launch configuration:\n{0}",
            configuration.launchConfigurationToString(launchConfiguration)
          ),
          "Verbose"
        );
        onFoundLaunchConfiguration(launchConfiguration);
      }

      index++;
      if (index === numberOfLines) {
        done = true;
      }

      chunkIndex++;
    } // while loop
  }; // doLinkCommandsParsingChunk function

  while (!done) {
    if (cancel.isCancellationRequested) {
      return make.ConfigureBuildReturnCodeTypes.cancelled;
    }

    await util.scheduleAsyncTask(doLinkCommandsParsingChunk);
  }

  // If no binaries are found to be built, there is no point in parsing for invoking targets
  if (targetBinaries.length === 0) {
    return cancel.isCancellationRequested
      ? make.ConfigureBuildReturnCodeTypes.cancelled
      : make.ConfigureBuildReturnCodeTypes.success;
  }

  // For each of the built binaries identified in the dry-run pass above,
  // search the makefile for possible targets that are invoking them,
  // to update the launch configuration with their name, full path, execution path and args.
  // If a built binary is not having an execution target defined in the makefile,
  // the launch configuration will be limited to the version having only with their name and path,
  // workspace folder instead of another execution path and zero args.
  // If this is not sufficient, the user can at any time write an execution target
  // in the makefile or write a launch configuration in the settings json.

  // TODO: investigate the scenario when the binary is run relying on path environment variable
  // and attention to on the fly environment changes made by make.

  // Reset the current path since we are going to analyze path transitions again
  // with this second pass through the dry-run output lines,
  // while building the launch custom provider data.
  currentPath = util.getWorkspaceRoot();
  currentPathHistory = [currentPath];

  // Since an executable can be called without its extension,
  // on Windows only and only for extensions 'exe',
  // create a new array with target binaries names
  // to ensure we parse right these binaries invocation right.
  let targetBinariesNames: string[] = [];
  targetBinaries.forEach((target) => {
    let parsedPath: path.ParsedPath = path.parse(target);
    if (!targetBinariesNames.includes(parsedPath.name)) {
      if (process.platform === "win32" && parsedPath.ext === "exe") {
        targetBinariesNames.push(util.escapeString(parsedPath.name));
      } else {
        targetBinariesNames.push(util.escapeString(parsedPath.base));
      }
    }
  });

  index = 0;
  done = false;
  let doBinaryInvocationsParsingChunk: () => Promise<void> = async () => {
    let chunkIndex: number = 0;
    while (index < numberOfLines && chunkIndex <= chunkSize) {
      if (cancel.isCancellationRequested) {
        break;
      }

      let line: string = dryRunOutputLines[index];
      // Some "$" (without following open paranthesis) are still left in the preprocessed output,
      // because the configuraion provider parser may lose valid compilation lines otherwise.
      // But the binary invocations parser should ignore any dollar because the extension can't resolve
      // these anyway, wherever they are (current folder, binary name or arguments).
      if (!line.includes("$")) {
        statusCallback(
          "Parsing for launch targets: inspecting built binary invocations"
        );
        currentPathHistory = await currentPathAfterCommand(
          line,
          currentPathHistory
        );
        currentPath = currentPathHistory[currentPathHistory.length - 1];

        // Currently, the target binary invocation will not be identified if the line does not start with it,
        // because we need to be able to reject matches like "link.exe /out:mybinary.exe".
        // See comment in parseLineAsTool about not understanding well what it is that prepends
        // the target binary tool, unless we treat it as a path and verify its location on disk.
        // Because of this limitation, the extension might not present to the user
        // all the scenarios of arguments defined in the makefile for this target binary.
        // TODO: identify and parse properly all the valid scenarios of invoking a taget binary in a makefile:
        //       - @if (not) exist binary binary arg1 arg2 arg3
        //         (because an "@if exist" is not resolved by the dry-run and appears in the output)
        //       - cmd /c binary arg1 arg2 arg3
        //       - start binary
        let targetBinaryTool: ToolInvocation | undefined =
          await parseLineAsTool(line, targetBinariesNames, currentPath);

        if (
          targetBinaryTool &&
          targetBinaryTool.arguments !== targetBinaryTool.originalArguments
        ) {
          line = line.replace(
            targetBinaryTool.originalArguments,
            targetBinaryTool.arguments
          );
          targetBinaryTool = await parseLineAsTool(
            line,
            targetBinariesNames,
            currentPath,
            false
          );
        }

        // If the found target binary invocation does not happen from a location
        // where it was built previously, don't include it as a launch target.
        // We can debug only what was built. Also, it's quite common to run
        // tools from the path during the build and we shouldn't launch those.
        if (targetBinaryTool) {
          let foundTargetBinary: boolean = false;
          targetBinaries.forEach((target) => {
            if (target === targetBinaryTool?.fullPath) {
              foundTargetBinary = true;
            }
          });

          if (!foundTargetBinary) {
            targetBinaryTool = undefined;
          }
        }

        if (targetBinaryTool) {
          logger.message(
            localize(
              "found.binary.execution.command",
              "Found binary execution command: {0}",
              line
            ),
            "Verbose"
          );
          // Include complete launch configuration: binary, execution path and args
          // are known from parsing the dry-run
          let splitArgs: string[] = targetBinaryTool.arguments
            ? await parseAnySwitchFromToolArguments(
                targetBinaryTool.arguments,
                []
              )
            : [];
          if (splitArgs.length > 0) {
            splitArgs = filterTargetBinaryArgs(splitArgs);
          }

          let launchConfiguration: configuration.LaunchConfiguration = {
            binaryPath: targetBinaryTool.fullPath,
            cwd: currentPath,
            // TODO: consider optionally quoted arguments
            binaryArgs: splitArgs,
          };

          logger.message(
            localize(
              "adding.launch.configuration",
              "Adding launch configuration:\n{0}",
              configuration.launchConfigurationToString(launchConfiguration)
            ),
            "Verbose"
          );
          onFoundLaunchConfiguration(launchConfiguration);
        }
      }

      index++;
      if (index === numberOfLines) {
        done = true;
      }

      chunkIndex++;
    } // while loop
  }; // doBinaryInvocationsParsingChunk function

  while (!done) {
    if (cancel.isCancellationRequested) {
      break;
    }

    await util.scheduleAsyncTask(doBinaryInvocationsParsingChunk);
  }

  return cancel.isCancellationRequested
    ? make.ConfigureBuildReturnCodeTypes.cancelled
    : make.ConfigureBuildReturnCodeTypes.success;
}

/**
 * Determine the IntelliSenseMode based on hints from compiler path
 * and target architecture parsed from compiler flags.
 */
function getIntelliSenseMode(
  cppVersion: cpp.Version | undefined,
  compilerPath: string,
  targetArch: util.TargetArchitecture
): util.IntelliSenseMode {
  if (cppVersion && cppVersion >= cpp.Version.v5 && targetArch === undefined) {
    // IntelliSenseMode is optional for CppTools v5+ and is determined by CppTools.
    return undefined;
  }

  const canUseArm: boolean =
    cppVersion !== undefined && cppVersion >= cpp.Version.v4;
  const compilerName: string = path
    .basename(compilerPath || "")
    .toLocaleLowerCase();
  if (compilerName === "cl.exe") {
    const clArch: string = path
      .basename(path.dirname(compilerPath))
      .toLocaleLowerCase();
    switch (clArch) {
      case "arm64":
        return canUseArm ? "msvc-arm64" : "msvc-x64";
      case "arm":
        return canUseArm ? "msvc-arm" : "msvc-x86";
      case "x86":
        return "msvc-x86";
      case "x64":
      default:
        return "msvc-x64";
    }
  } else if (compilerName.indexOf("armclang") >= 0) {
    switch (targetArch) {
      case "arm64":
        return canUseArm ? "clang-arm64" : "clang-x64";
      case "arm":
      default:
        return canUseArm ? "clang-arm" : "clang-x86";
    }
  } else if (compilerName.indexOf("clang") >= 0) {
    switch (targetArch) {
      case "arm64":
        return canUseArm ? "clang-arm64" : "clang-x64";
      case "arm":
        return canUseArm ? "clang-arm" : "clang-x86";
      case "x86":
        return "clang-x86";
      case "x64":
      default:
        return "clang-x64";
    }
  } else if (compilerName.indexOf("aarch64") >= 0) {
    // Compiler with 'aarch64' in its name may also have 'arm', so check for
    // aarch64 compilers before checking for ARM specific compilers.
    return canUseArm ? "gcc-arm64" : "gcc-x64";
  } else if (compilerName.indexOf("arm") >= 0) {
    return canUseArm ? "gcc-arm" : "gcc-x86";
  } else if (
    compilerName.indexOf("gcc") >= 0 ||
    compilerName.indexOf("g++") >= 0
  ) {
    switch (targetArch) {
      case "x86":
        return "gcc-x86";
      case "x64":
      default:
        return "gcc-x64";
    }
  } else {
    // unknown compiler; pick platform defaults.
    if (process.platform === "win32") {
      return "msvc-x64";
    } else if (process.platform === "darwin") {
      return "clang-x64";
    } else {
      return "gcc-x64";
    }
  }
}

/**
 * Determine the target architecture from the compiler flags present in the given compilation command.
 */
function getTargetArchitecture(compilerArgs: string): util.TargetArchitecture {
  // Go through all the possible target architecture switches.
  // For each switch, apply a set of rules to identify the target arch.
  // The last switch wins.
  let possibleArchs: string[] = parseMultipleSwitchesFromToolArguments(
    compilerArgs,
    ["m32", "m64"],
    ["arch", "march", "target"]
  );
  let targetArch: util.TargetArchitecture; // this starts as undefined

  possibleArchs.forEach((arch) => {
    if (arch === "m32") {
      targetArch = "x86";
    } else if (arch === "m64") {
      targetArch = "x64";
    } else if (arch === "i686") {
      targetArch = "x86";
    } else if (arch === "amd64" || arch === "x86_64") {
      targetArch = "x64";
    } else if (arch === "aarch64" || arch === "armv8-a" || arch === "armv8.") {
      targetArch = "arm64";
    } else if (arch === "arm" || arch === "armv8-r" || arch === "armv8-m") {
      targetArch = "arm";
    } else {
      // Check if ARM version is 7 or earlier.
      const verStr: string | undefined = arch?.substr(4, 1);
      if (verStr) {
        const verNum: number = +verStr;
        if (verNum <= 7) {
          targetArch = "arm";
        }
      }
    }
  });

  return targetArch;
}

export function parseStandard(
  cppVersion: cpp.Version | undefined,
  std: string | undefined,
  language: util.Language
): util.StandardVersion | undefined {
  let canUseGnu: boolean =
    cppVersion !== undefined && cppVersion >= cpp.Version.v4;
  let canUseCxx23: boolean =
    cppVersion !== undefined && cppVersion >= cpp.Version.v6;
  let standard: util.StandardVersion | undefined;
  if (cppVersion && cppVersion >= cpp.Version.v5 && std === undefined) {
    // C/C++ standard is optional for CppTools v5+ and is determined by CppTools.
    return undefined;
  }

  if (!std) {
    // Standard defaults when no std switch is given
    if (language === "c") {
      return "c11";
    } else if (language === "cpp") {
      return "c++17";
    }
  } else if (language === "cpp") {
    standard = parseCppStandard(std, canUseGnu, canUseCxx23);
    if (!standard) {
      logger.message(
        localize(
          "unknown.c++.standard.control",
          "Unknown C++ standard control flag: {0}",
          std
        ),
        "Normal"
      );
    }
  } else if (language === "c") {
    standard = parseCStandard(std, canUseGnu);
    if (!standard) {
      logger.message(
        localize(
          "unknown.c.standard.control",
          "Unknown C standard control flag: {0}",
          std
        ),
        "Normal"
      );
    }
  } else if (language === undefined) {
    standard = parseCppStandard(std, canUseGnu, canUseCxx23);
    if (!standard) {
      standard = parseCStandard(std, canUseGnu);
    }
    if (!standard) {
      logger.message(
        localize(
          "unknown.standard.control.flag",
          "Unknown standard control flag: {0}",
          std
        ),
        "Normal"
      );
    }
  } else {
    logger.message(localize("unknown.language", "Unknown language"), "Normal");
  }

  return standard;
}

function parseCppStandard(
  std: string,
  canUseGnu: boolean,
  canUseCxx23: boolean
): util.StandardVersion | undefined {
  const isGnu: boolean = canUseGnu && std.startsWith("gnu");
  if (
    std.endsWith("++23") ||
    std.endsWith("++2b") ||
    std.endsWith("++latest")
  ) {
    if (canUseCxx23) {
      return isGnu ? "gnu++23" : "c++23";
    } else {
      return isGnu ? "gnu++20" : "c++20";
    }
  } else if (std.endsWith("++2a") || std.endsWith("++20")) {
    return isGnu ? "gnu++20" : "c++20";
  } else if (std.endsWith("++17") || std.endsWith("++1z")) {
    return isGnu ? "gnu++17" : "c++17";
  } else if (std.endsWith("++14") || std.endsWith("++1y")) {
    return isGnu ? "gnu++14" : "c++14";
  } else if (std.endsWith("++11") || std.endsWith("++0x")) {
    return isGnu ? "gnu++11" : "c++11";
  } else if (std.endsWith("++03")) {
    return isGnu ? "gnu++03" : "c++03";
  } else if (std.endsWith("++98")) {
    return isGnu ? "gnu++98" : "c++98";
  } else {
    return undefined;
  }
}

function parseCStandard(
  std: string,
  canUseGnu: boolean
): util.StandardVersion | undefined {
  // GNU options from: https://gcc.gnu.org/onlinedocs/gcc/C-Dialect-Options.html#C-Dialect-Options
  const isGnu: boolean = canUseGnu && std.startsWith("gnu");
  if (/(c|gnu)(90|89|iso9899:(1990|199409))/.test(std)) {
    return isGnu ? "gnu89" : "c89";
  } else if (/(c|gnu)(99|9x|iso9899:(1999|199x))/.test(std)) {
    return isGnu ? "gnu99" : "c99";
  } else if (/(c|gnu)(11|1x|iso9899:2011)/.test(std)) {
    return isGnu ? "gnu11" : "c11";
  } else if (/(c|gnu)(17|18|iso9899:(2017|2018))/.test(std)) {
    if (canUseGnu) {
      // cpptools supports 'c17' in same version it supports GNU std.
      return isGnu ? "gnu17" : "c17";
    } else {
      return "c11";
    }
  } else {
    return undefined;
  }
}<|MERGE_RESOLUTION|>--- conflicted
+++ resolved
@@ -1256,9 +1256,6 @@
         // and switches that don't affect IntelliSense but are causing errors.
         let compilerArgs: string[] = [];
         let compilerFragments: string[] = [];
-<<<<<<< HEAD
-        
-=======
 
         if (useCompilerFragments) {
           // This is a temporary solution where we are only using compiler fragments here to pass the
@@ -1277,7 +1274,6 @@
           }
         }
 
->>>>>>> 163bbaf2
         compilerArgs = await parseAnySwitchFromToolArguments(
           compilerTool.arguments,
           ["I", "FI", "include", "D", "std", "MF"]
