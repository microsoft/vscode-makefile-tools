--- conflicted
+++ resolved
@@ -266,13 +266,8 @@
                                 "items": {
                                     "type": "string"
                                 },
-<<<<<<< HEAD
-                                "default": [],
+                                "default": ["$gcc", "$msvc"],
                                 "description": "%makefile-tools.configuration.makefile.configurations.problemMatchers.description%"
-=======
-                                "default": ["$gcc", "$msvc"],
-                                "description": "Problem matcher names to use when building the current target"
->>>>>>> 06376f15
                             },
                             "buildLog": {
                                 "type": "string",
