# What's New?

## 0.10

Improvements:

- Remove dry-run pop-up and improve initial configureOnOpen experience. [#573](https://github.com/microsoft/vscode-makefile-tools/pull/573)

Bug Fixes:

- Fix issue where simply clicking on tree item was opening launch target selection. [#588](https://github.com/microsoft/vscode-makefile-tools/issues/588)
- Fix issue where selecting "Default" from the configuration drop down doesn't update Makefile Project Outline [#585](https://github.com/microsoft/vscode-makefile-tools/issues/585)
- Fix issue where CHS and CHT wasn't being localized on Linux. [#609](https://github.com/microsoft/vscode-makefile-tools/issues/609)
<<<<<<< HEAD
- Fix issue where clicking out of quick pick wasn't closing quick pick. [#604](https://github.com/microsoft/vscode-makefile-tools/issues/604)
=======
- Fix issue where line endings were being added in the output which broke long compile commands from output of make.exe. [#545](https://github.com/microsoft/vscode-makefile-tools/issues/545)
>>>>>>> 6224c5f0

## 0.9

Bug Fixes:

- Fix an issue with XDG_RUNTIME_DIR where we tried to reference the directory, but it didn't exist. [#553](https://github.com/microsoft/vscode-makefile-tools/pull/555)

Improvements:

- Add telemetry about how many users are hitting the dry-run warning and how many users are stopping the dry-run process due to it. [#565](https://github.com/microsoft/vscode-makefile-tools/pull/565)
- Remove preprocessed regular expressions to reduce time. [#580](https://github.com/microsoft/vscode-makefile-tools/pull/580)

## 0.8

Bug Fixes:

- Fix a bug where the first argument for pre/post-configure args didn't have the proper spacing in front of it [PR #530](https://github.com/microsoft/vscode-makefile-tools/pull/530)
- Fix a bug where we weren't handling pre/post-configure args for the non-windows scenarios. [#531](https://github.com/microsoft/vscode-makefile-tools/issues/531)
- Fix a bug where we were checking the wrong character of the architecture. [#499](https://github.com/microsoft/vscode-makefile-tools/issues/499)

Improvements:

- Add support for a post configure script. [#391](https://github.com/microsoft/vscode-makefile-tools/issues/391)
- Add support for post-configure and pre-configure script arguments, both globally and per configuration. [#151](https://github.com/microsoft/vscode-makefile-tools/issues/151)
- Honor workspace trust in VS Code and warn about code being run during dry-run. [#514](https://github.com/microsoft/vscode-makefile-tools/pull/514)
- Ship the parseCompilerArgs script with the extension to avoid race conditions. [#516](https://github.com/microsoft/vscode-makefile-tools/issues/516), [#475](https://github.com/microsoft/vscode-makefile-tools/issues/475)
- Avoid relativizing paths in the project outline. [#519](https://github.com/microsoft/vscode-makefile-tools/pull/519) [@drok sponsored by @Mergesium](https://github.com/drok)

## 0.7.0

Improvements:

- Variable expansion support in settings. [#25](https://github.com/microsoft/vscode-makefile-tools/issues/25)
- Improve the UI user experience when key pieces (makefile, make, build.log) are not found. [#394](https://github.com/microsoft/vscode-makefile-tools/issues/394)
- Add support for C++23 [#433](https://github.com/microsoft/vscode-makefile-tools/issues/433)
- Smart path handling and flexibility in required path structure/default for various path settings (makefilePath, miDebuggerPath). [#341](https://github.com/microsoft/vscode-makefile-tools/issues/341) [#365](https://github.com/microsoft/vscode-makefile-tools/issues/365)

Bug fixes:

- Fix case sensitivity on Windows. [#416](https://github.com/microsoft/vscode-makefile-tools/issues/416)
- Ensure paths with `&` are quoted. [#417](https://github.com/microsoft/vscode-makefile-tools/issues/417)
- Avoid regexp hang when processing strings like "-------------". [#106](https://github.com/microsoft/vscode-makefile-tools/issues/106)
- Ensure that we don't write into user settings when a value has been specified by the user. [#356](https://github.com/microsoft/vscode-makefile-tools/pull/356)
- Fix regex parsing for targets. [#441](https://github.com/microsoft/vscode-makefile-tools/issues/441) [@nick-hebi](https://github.com/nick-hebi)
- Don't configure when there is no makefile entrypoint. Don't cache when provider data is empty. [#449](https://github.com/microsoft/vscode-makefile-tools/issues/449)
- Log about telemetry only when it is enabled in VSCode. [#446](https://github.com/microsoft/vscode-makefile-tools/issues/446)

## 0.6.0

Bug fixes:

- Do not write to the user's workspace folders by default. [#329](https://github.com/microsoft/vscode-makefile-tools/issues/329)
- Do not change the value of makefile.extensionOutputFolder in the user's workspace/folder settings. [#331](https://github.com/microsoft/vscode-makefile-tools/issues/331)

## 0.5.0

Improvements:

- Implement the ability to make various extension features optional and hide them from the UI. Initial examples: debugging an executable target and/or running it in terminal. [#290](https://github.com/microsoft/vscode-makefile-tools/issues/290) [@jdmchp](https://github.com/jdmchp)

Bug fixes:

- Fix telemetry bug related to object settings. [PR #309](https://github.com/microsoft/vscode-makefile-tools/pull/309)
- Fix localize initialization logistics in launch source code. [#305](https://github.com/microsoft/vscode-makefile-tools/issues/305)
- Fix regular expression used in processing the build targets ouf of the dryrun log. [PR #307](https://github.com/microsoft/vscode-makefile-tools/pull/307) [@DepthDeluxe](https://github.com/DepthDeluxe)

## 0.4.0

Improvements:

- Localization support for all strings used in titles and descriptions of settings, commands and various UI elements (popups, trees, buttons...).
  The messages in the output channel are not yet localized.

Bug fixes:

- Fix makePath: add "make" when only a directory path was specified. [#237](https://github.com/microsoft/vscode-makefile-tools/issues/237)
- Activation problem when buildLog is used. Add missing linker. Fix bug when calculating binary targets. Use non deprecated VSCode terminal setting. [PR #256](https://github.com/microsoft/vscode-makefile-tools/pull/256)
- Keep the pre-configure environment when sending the launch target to the terminal or the debugger. [#295](https://github.com/microsoft/vscode-makefile-tools/issues/295)

## 0.3.1

Bug fixes:

- Honor the "terminal.integrated.automationShell" setting when spawning make for configure. [#233](https://github.com/microsoft/vscode-makefile-tools/issues/233)
- Remove the "build" button icon from other UIs than the main Makefile Tools panel. [#245](https://github.com/microsoft/vscode-makefile-tools/issues/245)
- The build task fails for projects using -f or -C (makefile not in root) because of quoting. [#249](https://github.com/microsoft/vscode-makefile-tools/issues/249)
- Fix activation for makefiles below the root. [#248](https://github.com/microsoft/vscode-makefile-tools/issues/248)

## 0.3.0

Improvements:

- Generate compile commands. [#104](https://github.com/microsoft/vscode-makefile-tools/issues/104) [@rapgenic](https://github.com/rapgenic)
- Support for problem matchers. [#7](https://github.com/microsoft/vscode-makefile-tools/issues/7)

Bug fixes:

- Fix wrong extension activation for non makefile projects. [#181](https://github.com/microsoft/vscode-makefile-tools/issues/181)
- Align defaults for C/C++ standard and IntelliSense mode to expectations in CMakeTools/CppTools. [#119](https://github.com/microsoft/vscode-makefile-tools/issues/119)
- Fix parsing source file paths when in quotes. [#203](https://github.com/microsoft/vscode-makefile-tools/issues/203)
- Don't show the Makefile Tools output channel automatically. [#115](https://github.com/microsoft/vscode-makefile-tools/issues/115)
- Improve parsing of more complicated scenarios of quoting and escaping for -D and -I. [#169](https://github.com/microsoft/vscode-makefile-tools/issues/169)
- Pass pre-configure environment to the build task. [PR #104](https://github.com/microsoft/vscode-makefile-tools/pull/239)
- Complete the parsing input text with what is outputted on stderr as well, besides stdout. [PR #238](https://github.com/microsoft/vscode-makefile-tools/pull/238)
- Fix paths processing for non-windows tools run on windows outside MinGW/CygWin environments. [#219](https://github.com/microsoft/vscode-makefile-tools/issues/219)

## 0.2.2

- Fix pre-configure script invocation, broken on Linux starting with Makefile Tools 0.2.1. [#170](https://github.com/microsoft/vscode-makefile-tools/issues/170) [@avrahamshukron](https://github.com/avrahamshukron)

## 0.2.1

- Add new makeDirectory setting (global and per configuration level) as an extra location to search for the makefile and to generate "make -C".
- Fix the clean re-build for a project that has a default (empty "") build target.
- Various bug fixes regarding:
    - launch-targets/launch-configurations
    - quoting of files/arguments sent to shell when running executables or scripts
- Force English when running executables or scripts that need to parse English words from the execution output.
- Show the output channel only when something errors.
- Support compilers run through ccache.
- Use "shell" arguments convention when parsing compilerArgs for CppTools.
- Don't append the ".exe" extension suffix if the binary file already has an extension in the given path.

## 0.2.0

- Various bug fixes for MSYS/MinGW related to paths, strings, regular expressions and file system APIs
- Fix source file paths in the backtick pattern
- Fix cases of not finding an existing MAKE executable in the path
- Add new settings: makefile.saveBeforeBuild and makefile.buildBeforeLaunch
- Rename launch commands:
    - makefile.launchTargetPath --> makefile.getLaunchTargetPath
    - makefile.launchTargetDirectory --> makefile.getLaunchTargetDirectory
    - makefile.launchTargetFileName --> makefile.getLaunchTargetFileName
    - makefile.launchTargetArgs --> makefile.getLaunchTargetArgs
    - makefile.launchTargetArgsConcat --> makefile.getLaunchTargetArgsConcat
- Add new launch commands, that trigger a build when makefile.buildBeforeLaunch allows:
    - makefile.launchTargetPath
    - makefile.launchTargetFileName

## 0.1.3

- Activate in the presence of GNUmakefile in the root as well.
- Add ignoreDirectoryCommands setting for when the extension should analyze only the output of make -C
  and not commands written in plain, like cd, pushd, popd.
- Additional support for CCache, Libtool
- Initial support for common scenarios of backquotes in compiler/linker command lines.
- Fix bug when a .la library is considered executable for debug/launch.
- Change CWD for binary targets from the project root into the location where they are built.
- Repo compilation script changes
- Make sure the debug output is in focus after every debug command.

## 0.1.2

- Support suffixes/prefixes specific for version and cross compilers.
- Add the possibility to list only the makefile targets marked as .PHONY.
- Various bug fixes.

## 0.1.1

- Addressed feedback from 0.1
- Replaced the strategy for determining build targets and removed the giant log.
- Added settings for where configuration logs can be stored.
- Added project configuration caching to speed up subsequent session loads.

## 0.1

- Initial release
- Support for IntelliSense, Build, Debug, Run configurations.<|MERGE_RESOLUTION|>--- conflicted
+++ resolved
@@ -11,11 +11,8 @@
 - Fix issue where simply clicking on tree item was opening launch target selection. [#588](https://github.com/microsoft/vscode-makefile-tools/issues/588)
 - Fix issue where selecting "Default" from the configuration drop down doesn't update Makefile Project Outline [#585](https://github.com/microsoft/vscode-makefile-tools/issues/585)
 - Fix issue where CHS and CHT wasn't being localized on Linux. [#609](https://github.com/microsoft/vscode-makefile-tools/issues/609)
-<<<<<<< HEAD
 - Fix issue where clicking out of quick pick wasn't closing quick pick. [#604](https://github.com/microsoft/vscode-makefile-tools/issues/604)
-=======
 - Fix issue where line endings were being added in the output which broke long compile commands from output of make.exe. [#545](https://github.com/microsoft/vscode-makefile-tools/issues/545)
->>>>>>> 6224c5f0
 
 ## 0.9
 
